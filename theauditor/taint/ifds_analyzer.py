--- conflicted
+++ resolved
@@ -401,20 +401,11 @@
 
         http_objects = {"req", "res", "request", "response"}
 
-<<<<<<< HEAD
         # If both are HTTP objects in controller files but different functions, they're different
         if (ap1.base in http_objects and ap2.base in http_objects and
             self._is_controller_file(ap1.file) and self._is_controller_file(ap2.file)):
 
             # Different controller files = different HTTP requests
-=======
-        if (
-            ap1.base in http_objects
-            and ap2.base in http_objects
-            and "controller" in ap1.file.lower()
-            and "controller" in ap2.file.lower()
-        ):
->>>>>>> 25efa95b
             if ap1.file != ap2.file:
                 return False
 
@@ -425,7 +416,6 @@
             ):
                 return False
 
-<<<<<<< HEAD
         # ORM Model Type Aliasing (Polyglot)
         # If both nodes represent the same ORM model type, allow weak aliasing
         if self.type_resolver and ap1.base == ap2.base:
@@ -437,8 +427,6 @@
 
         # For non-HTTP objects or same context, check variable match
         # Exact match on base + fields
-=======
->>>>>>> 25efa95b
         if ap1.base == ap2.base and ap1.fields == ap2.fields:
             return True
 
@@ -535,7 +523,6 @@
 
         return path
 
-<<<<<<< HEAD
 
     def _get_language_for_file(self, file_path: str) -> str:
         """Detect language from file extension.
@@ -581,8 +568,6 @@
 
         return self.type_resolver.is_controller_file(file_path)
 
-=======
->>>>>>> 25efa95b
     def _is_true_entry_point(self, node_id: str) -> bool:
         """Check if a node represents a true entry point (HTTP request data).
 
@@ -610,7 +595,6 @@
         function_name = parts[1]
         variable = parts[2]
 
-<<<<<<< HEAD
         # ZERO FALLBACK POLICY - Registry is MANDATORY
         if not self.registry:
             raise ValueError(
@@ -630,21 +614,6 @@
                 # Note: Middleware chains are stored with the routes file path, not the controller file path
                 # So we search across ALL files for the function name
                 self.repo_cursor.execute("""
-=======
-        request_patterns = [
-            "req.body",
-            "req.params",
-            "req.query",
-            "req.headers",
-            "request.body",
-            "request.params",
-        ]
-        if any(pattern in variable for pattern in request_patterns) and (
-            "routes" in file_path or "middleware" in file_path or "controller" in file_path
-        ):
-            self.repo_cursor.execute(
-                """
->>>>>>> 25efa95b
                     SELECT COUNT(*)
                     FROM express_middleware_chains
                     WHERE (handler_function = ? OR handler_expr LIKE ?)
@@ -652,22 +621,11 @@
                 (function_name, f"%{function_name}%"),
             )
 
-<<<<<<< HEAD
                 count = self.repo_cursor.fetchone()[0]
                 if count > 0:
                     if self.debug:
                         print(f"[IFDS] TRUE ENTRY POINT (middleware chain): {node_id}", file=sys.stderr)
                     return True
-=======
-            count = self.repo_cursor.fetchone()[0]
-            if count > 0:
-                if self.debug:
-                    print(
-                        f"[IFDS] ✓ TRUE ENTRY POINT (middleware chain): {node_id}",
-                        file=sys.stderr,
-                    )
-                return True
->>>>>>> 25efa95b
 
         if "process.env" in variable or "env." in variable:
             if self.debug:
