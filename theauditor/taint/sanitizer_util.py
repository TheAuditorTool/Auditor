"""Shared sanitizer detection utilities for taint analysis.

This module provides a unified SanitizerRegistry class used by both
IFDSTaintAnalyzer (backward) and FlowResolver (forward) to ensure
consistent sanitizer detection logic across all taint analysis engines.

NO FALLBACKS. NO EXCEPTIONS. Database-first architecture.
"""

import sys


class SanitizerRegistry:
    """Registry for sanitizer patterns and validation frameworks.

    Provides unified sanitizer detection logic for all taint engines.
    Loads safe sinks and validation sanitizers from database once.
    """

    def __init__(self, repo_cursor, registry=None, debug=False):
        """Initialize sanitizer registry with database cursor.

        Args:
            repo_cursor: Database cursor to repo_index.db
            registry: Optional registry object for additional context
            debug: Enable debug output
        """
        self.repo_cursor = repo_cursor
        self.registry = registry
        self.debug = debug

        self.safe_sinks: set[str] = set()
        self.validation_sanitizers: list[dict] = []

        self.call_args_cache: dict[tuple, list[str]] = {}

        self._load_safe_sinks()
        self._load_validation_sanitizers()
        self._preload_call_args()

    def _load_safe_sinks(self):
        """Load safe sink patterns from framework_safe_sinks table.

        These are function name patterns that are known to sanitize data
        (e.g., escape functions, parameterized query builders).

        Schema: framework_safe_sinks(framework_id, sink_pattern, sink_type, is_safe, reason)
        Note: Column is 'sink_pattern' NOT 'pattern' (fixed 2025-11-27)
        """
        try:
            self.repo_cursor.execute("""
                SELECT DISTINCT sink_pattern
                FROM framework_safe_sinks
                WHERE is_safe = 1
            """)

            for row in self.repo_cursor.fetchall():
<<<<<<< HEAD
                pattern = row['sink_pattern']
=======
                pattern = row["pattern"]
>>>>>>> 64bd607e
                if pattern:
                    self.safe_sinks.add(pattern)

            if self.debug:
                print(
                    f"[SanitizerRegistry] Loaded {len(self.safe_sinks)} safe sink patterns",
                    file=sys.stderr,
                )
        except Exception as e:
            if self.debug:
                print(f"[SanitizerRegistry] Failed to load safe sinks: {e}", file=sys.stderr)

    def _load_validation_sanitizers(self):
        """Load validation framework sanitizers from database.

        These are middleware/decorators that validate/sanitize input
        (e.g., Zod schemas, Express validators, Pydantic models).
        """
        try:
            self.repo_cursor.execute("""
                SELECT DISTINCT
                    file_path as file,
                    line,
                    framework,
                    is_validator,
                    variable_name as schema_name
                FROM validation_framework_usage
                WHERE framework IN ('zod', 'joi', 'yup', 'express-validator')
            """)

            for row in self.repo_cursor.fetchall():
                sanitizer = {
                    "file": row["file"],
                    "line": row["line"],
                    "framework": row["framework"],
                    "schema": row["schema_name"],
                }
                self.validation_sanitizers.append(sanitizer)

            if self.debug:
                print(
                    f"[SanitizerRegistry] Loaded {len(self.validation_sanitizers)} validation sanitizers",
                    file=sys.stderr,
                )
        except Exception as e:
            if self.debug:
                print(
                    f"[SanitizerRegistry] Failed to load validation sanitizers: {e}",
                    file=sys.stderr,
                )

    def _preload_call_args(self):
        """Pre-load function_call_args into memory to eliminate DB queries in hot loop.

        ARCHITECTURAL FIX: Converts O(paths × hops) SQL queries to O(1) hash lookups.
        For 10k paths × 8 hops = 80k queries eliminated.
        """
        try:
            self.repo_cursor.execute("""
                SELECT file, line, callee_function
                FROM function_call_args
                WHERE callee_function IS NOT NULL
            """)

            for row in self.repo_cursor.fetchall():
                key = (row["file"], row["line"])
                if key not in self.call_args_cache:
                    self.call_args_cache[key] = []
                self.call_args_cache[key].append(row["callee_function"])

            if self.debug:
                print(
                    f"[SanitizerRegistry] Pre-loaded {len(self.call_args_cache)} file:line locations with {sum(len(v) for v in self.call_args_cache.values())} function calls",
                    file=sys.stderr,
                )
        except Exception as e:
            if self.debug:
                print(f"[SanitizerRegistry] Failed to preload call args: {e}", file=sys.stderr)

    def _is_sanitizer(self, function_name: str) -> bool:
        """Check if a function name matches any safe sink pattern.

        Args:
            function_name: Function name to check

        Returns:
            True if function matches a safe sink pattern
        """

        if function_name in self.safe_sinks:
            return True

        for safe_sink in self.safe_sinks:
            if safe_sink in function_name or function_name in safe_sink:
                return True

        return False

    def _get_language_for_file(self, file_path: str) -> str:
        """Detect language from file extension.

        Args:
            file_path: Path to file

        Returns:
            Language identifier ('python', 'javascript', 'rust', 'unknown')
        """
        if not file_path:
            return 'unknown'

        lower = file_path.lower()
        if lower.endswith('.py'):
            return 'python'
        elif lower.endswith(('.js', '.ts', '.jsx', '.tsx', '.mjs', '.cjs')):
            return 'javascript'
        elif lower.endswith('.rs'):
            return 'rust'
        return 'unknown'

    def _get_validation_patterns(self, file_path: str) -> list[str]:
        """Get validation/sanitizer patterns for a file's language.

        Uses TaintRegistry if available, falls back to default patterns.

        Args:
            file_path: Path to file for language detection

        Returns:
            List of sanitizer/validation patterns
        """
        lang = self._get_language_for_file(file_path)

        # ZERO FALLBACK POLICY - Registry is MANDATORY
        if not self.registry:
            raise ValueError(
                "TaintRegistry is MANDATORY for SanitizerRegistry._get_validation_patterns(). "
                "NO FALLBACKS. Initialize SanitizerRegistry with registry parameter."
            )

        return self.registry.get_sanitizer_patterns(lang)

    def _path_goes_through_sanitizer(self, hop_chain: list[dict]) -> dict | None:
        """Check if a taint path goes through any sanitizer.

        This is the UNIFIED sanitizer detection logic used by both engines.
        Combines the most comprehensive checks from both implementations.

        Checks THREE types of sanitizers:
        1. Validation patterns in node names (validateBody, validateParams, etc.)
        2. Validation framework sanitizers (location-based: file:line match)
        3. Safe sink patterns (name-based: function name pattern match)

        Args:
            hop_chain: List of hops/nodes in the taint path

        Returns:
            Dict with sanitizer metadata if path is sanitized, None if vulnerable
            Format: {'file': str, 'line': int, 'method': str}
        """
        if self.debug:
            print(
                f"[SanitizerRegistry] Checking {len(hop_chain)} hops for sanitizers",
                file=sys.stderr,
            )

        for i, hop in enumerate(hop_chain):
            if isinstance(hop, dict):
                hop_file = hop.get("from_file") or hop.get("to_file")
                hop_line = hop.get("line", 0)
                node_str = (
                    hop.get("from")
                    or hop.get("to")
                    or hop.get("from_node")
                    or hop.get("to_node")
                    or ""
                )
            else:
                node_str = hop
                parts = node_str.split("::")
                hop_file = parts[0] if parts else None
                hop_line = 0

                if len(parts) > 1:
                    func = parts[1]
<<<<<<< HEAD
                    # CHECK 0: Validation middleware patterns in function name
                    # Get language-specific patterns from registry
                    validation_patterns = self._get_validation_patterns(hop_file)
=======

                    validation_patterns = [
                        "validateBody",
                        "validateParams",
                        "validateQuery",
                        "validateHeaders",
                        "validateRequest",
                        "validate",
                        "sanitize",
                        "parse",
                        "safeParse",
                        "authenticate",
                        "requireAuth",
                        "requireAdmin",
                    ]
>>>>>>> 64bd607e
                    for pattern in validation_patterns:
                        if pattern in func:
                            if self.debug:
                                print(
                                    f"[SanitizerRegistry] Found validation pattern '{pattern}' in function '{func}'",
                                    file=sys.stderr,
                                )
                            return {"file": hop_file, "line": 0, "method": func}

            if not hop_file:
                if self.debug:
                    print(f"[SanitizerRegistry] Hop {i + 1}: No file, skipping", file=sys.stderr)
                continue

            if self.debug:
                print(f"[SanitizerRegistry] Hop {i + 1}: {hop_file}:{hop_line}", file=sys.stderr)

<<<<<<< HEAD
            # CHECK 1: Validation patterns in node string (IFDS comprehensive check)
            # Uses same registry-driven patterns as CHECK 0 (no more duplication)
            if node_str:
                validation_patterns = self._get_validation_patterns(hop_file)
=======
            if node_str:
                validation_patterns = [
                    "validateBody",
                    "validateParams",
                    "validateQuery",
                    "validateHeaders",
                    "validateRequest",
                    "validate",
                    "sanitize",
                    "parse",
                    "safeParse",
                    "authenticate",
                    "requireAuth",
                    "requireAdmin",
                ]

>>>>>>> 64bd607e
                for pattern in validation_patterns:
                    if pattern in node_str:
                        if self.debug:
                            print(
                                f"[SanitizerRegistry] Found validation pattern '{pattern}' in node",
                                file=sys.stderr,
                            )
                        return {"file": hop_file, "line": hop_line, "method": pattern}

            if hop_line > 0:
                for san in self.validation_sanitizers:
                    if (san["file"].endswith(hop_file) or hop_file.endswith(san["file"])) and abs(
                        san["line"] - hop_line
                    ) <= 10:
                        if self.debug:
                            print(
                                f"[SanitizerRegistry] Found validation sanitizer at {hop_file}:{hop_line}",
                                file=sys.stderr,
                            )
                        return {
                            "file": hop_file,
                            "line": hop_line,
                            "method": f"{san['framework']}:{san.get('schema', 'validation')}",
                        }

            if hop_line > 0:
                callees = self.call_args_cache.get((hop_file, hop_line), [])

                if self.debug and callees:
                    print(
                        f"[SanitizerRegistry] Found {len(callees)} function calls at {hop_file}:{hop_line}",
                        file=sys.stderr,
                    )

                for callee in callees:
                    if self._is_sanitizer(callee):
                        if self.debug:
                            print(
                                f"[SanitizerRegistry] Found safe sink '{callee}'", file=sys.stderr
                            )
                        return {"file": hop_file, "line": hop_line, "method": callee}

        if self.debug:
            print("[SanitizerRegistry] No sanitizers found in path", file=sys.stderr)

        return None<|MERGE_RESOLUTION|>--- conflicted
+++ resolved
@@ -55,11 +55,7 @@
             """)
 
             for row in self.repo_cursor.fetchall():
-<<<<<<< HEAD
                 pattern = row['sink_pattern']
-=======
-                pattern = row["pattern"]
->>>>>>> 64bd607e
                 if pattern:
                     self.safe_sinks.add(pattern)
 
@@ -244,27 +240,9 @@
 
                 if len(parts) > 1:
                     func = parts[1]
-<<<<<<< HEAD
                     # CHECK 0: Validation middleware patterns in function name
                     # Get language-specific patterns from registry
                     validation_patterns = self._get_validation_patterns(hop_file)
-=======
-
-                    validation_patterns = [
-                        "validateBody",
-                        "validateParams",
-                        "validateQuery",
-                        "validateHeaders",
-                        "validateRequest",
-                        "validate",
-                        "sanitize",
-                        "parse",
-                        "safeParse",
-                        "authenticate",
-                        "requireAuth",
-                        "requireAdmin",
-                    ]
->>>>>>> 64bd607e
                     for pattern in validation_patterns:
                         if pattern in func:
                             if self.debug:
@@ -282,29 +260,10 @@
             if self.debug:
                 print(f"[SanitizerRegistry] Hop {i + 1}: {hop_file}:{hop_line}", file=sys.stderr)
 
-<<<<<<< HEAD
             # CHECK 1: Validation patterns in node string (IFDS comprehensive check)
             # Uses same registry-driven patterns as CHECK 0 (no more duplication)
             if node_str:
                 validation_patterns = self._get_validation_patterns(hop_file)
-=======
-            if node_str:
-                validation_patterns = [
-                    "validateBody",
-                    "validateParams",
-                    "validateQuery",
-                    "validateHeaders",
-                    "validateRequest",
-                    "validate",
-                    "sanitize",
-                    "parse",
-                    "safeParse",
-                    "authenticate",
-                    "requireAuth",
-                    "requireAdmin",
-                ]
-
->>>>>>> 64bd607e
                 for pattern in validation_patterns:
                     if pattern in node_str:
                         if self.debug:
