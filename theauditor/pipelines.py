"""Pipeline execution module for TheAuditor."""

import asyncio
import os
import platform
import signal
import sys
import time
from pathlib import Path
from typing import Any

from theauditor.pipeline import PhaseResult, RichRenderer, TaskStatus
from theauditor.utils.logging import logger

IS_WINDOWS = platform.system() == "Windows"


COMMAND_TIMEOUTS = {
    "index": 600,
    "detect-frameworks": 180,
    "deps": 1200,
    "docs": 600,
    "workset": 180,
    "lint": 600,
    "detect-patterns": 1800,
    "graph": 600,
    "terraform": 600,
    "taint-analyze": 1800,
    "taint": 1800,
    "fce": 900,
}


DEFAULT_TIMEOUT = int(os.environ.get("THEAUDITOR_TIMEOUT_SECONDS", "900"))


SECURITY_TOOLS = frozenset(
    {
        "patterns",
        "taint",
        "terraform",
        "cdk",
        "github-actions-rules",
        "vulnerability_scanner",
    }
)


def get_command_timeout(cmd: list[str]) -> int:
    """Determine appropriate timeout for a command based on its name."""

    cmd_str = " ".join(cmd)

    for cmd_name, timeout in COMMAND_TIMEOUTS.items():
        if cmd_name in cmd_str:
            env_key = f"THEAUDITOR_TIMEOUT_{cmd_name.upper().replace('-', '_')}_SECONDS"
            return int(os.environ.get(env_key, timeout))

    return DEFAULT_TIMEOUT


_stop_requested = False


def signal_handler(signum, frame):
    """Handle Ctrl+C by setting stop flag."""
    global _stop_requested

    logger.info("\n Interrupt received, stopping pipeline gracefully...")
    _stop_requested = True


def is_stop_requested() -> bool:
    """Check if stop was requested (asyncio-safe)."""
    return _stop_requested


def reset_stop_flag():
    """Reset stop flag for new pipeline run."""
    global _stop_requested
    _stop_requested = False


signal.signal(signal.SIGINT, signal_handler)
if not IS_WINDOWS:
    signal.signal(signal.SIGTERM, signal_handler)


async def run_command_async(cmd: list[str], cwd: str, timeout: int = 900) -> PhaseResult:
    """Execute subprocess using asyncio memory pipes (no temp files)."""
    start_time = time.time()
    cmd_name = cmd[0] if cmd else "unknown"

    try:
        process = await asyncio.create_subprocess_exec(
            *cmd,
            stdout=asyncio.subprocess.PIPE,
            stderr=asyncio.subprocess.PIPE,
            cwd=cwd,
        )

        try:
            stdout_data, stderr_data = await asyncio.wait_for(
                process.communicate(), timeout=timeout
            )

            return PhaseResult(
                name=cmd_name,
                status=TaskStatus.SUCCESS if process.returncode == 0 else TaskStatus.FAILED,
                elapsed=time.time() - start_time,
                stdout=stdout_data.decode("utf-8", errors="replace"),
                stderr=stderr_data.decode("utf-8", errors="replace"),
                exit_code=process.returncode or 0,
            )

        except TimeoutError:
            process.kill()
            await process.wait()
            return PhaseResult(
                name=cmd_name,
                status=TaskStatus.FAILED,
                elapsed=time.time() - start_time,
                stdout="",
                stderr=f"Command timed out after {timeout}s",
                exit_code=-1,
            )

    except Exception as e:
        return PhaseResult(
            name=cmd_name,
            status=TaskStatus.FAILED,
            elapsed=time.time() - start_time,
            stdout="",
            stderr=f"Subprocess error: {str(e)}",
            exit_code=-1,
        )


async def run_chain_silent(
    commands: list[tuple[str, list[str]]],
    root: str,
    chain_name: str,
) -> list[PhaseResult]:
    """Execute a chain of commands silently (no console output)."""
    results: list[PhaseResult] = []

    for description, cmd in commands:
        if is_stop_requested():
            results.append(
                PhaseResult(
                    name=description,
                    status=TaskStatus.FAILED,
                    elapsed=0.0,
                    stdout="",
                    stderr="[INTERRUPTED] Pipeline stopped by user",
                    exit_code=-1,
                )
            )
            break

        cmd_timeout = get_command_timeout(cmd)
        result = await run_command_async(cmd, cwd=root, timeout=cmd_timeout)

        result = PhaseResult(
            name=description,
            status=result.status,
            elapsed=result.elapsed,
            stdout=result.stdout,
            stderr=result.stderr,
            exit_code=result.exit_code,
        )

        cmd_str = " ".join(str(c) for c in cmd)
        is_findings_command = (
            "taint-analyze" in cmd_str
            or ("deps" in cmd_str and "--vuln-scan" in cmd_str)
            or "cdk" in cmd_str
            or "terraform" in cmd_str
            or "workflows" in cmd_str
            or "detect-patterns" in cmd_str
        )

        if is_findings_command:
            if result.exit_code in [0, 1, 2]:
                result = PhaseResult(
                    name=result.name,
                    status=TaskStatus.SUCCESS,
                    elapsed=result.elapsed,
                    stdout=result.stdout,
                    stderr=result.stderr,
                    exit_code=result.exit_code,
                )

        results.append(result)

        if not result.success:
            break

    return results


def _get_findings_from_db(root: Path) -> dict:
    """Query findings_consolidated for severity counts."""
    import sqlite3

    db_path = root / ".pf" / "repo_index.db"

    conn = sqlite3.connect(str(db_path))
    cursor = conn.cursor()

    placeholders = ",".join("?" * len(SECURITY_TOOLS))
    cursor.execute(
        f"""
        SELECT severity, COUNT(*)
        FROM findings_consolidated
        WHERE tool IN ({placeholders})
        GROUP BY severity
    """,
        tuple(SECURITY_TOOLS),
    )

    counts = dict(cursor.fetchall())
    conn.close()

    return {
        "critical": counts.get("critical", 0),
        "high": counts.get("high", 0),
        "medium": counts.get("medium", 0),
        "low": counts.get("low", 0),
        "total_vulnerabilities": sum(counts.values()),
    }


async def run_full_pipeline(
    root: str = ".",
    quiet: bool = False,
    exclude_self: bool = False,
    offline: bool = False,
    use_subprocess_for_taint: bool = False,
    wipe_cache: bool = False,
    index_only: bool = False,
) -> dict[str, Any]:
    """Run complete audit pipeline in exact order specified in teamsop.md."""

    reset_stop_flag()

    pf_dir = Path(root) / ".pf"
    pf_dir.mkdir(parents=True, exist_ok=True)

    archive_success = True
    try:
        from theauditor.commands._archive import _archive

        _archive.callback(run_type="full", diff_spec=None, wipe_cache=wipe_cache)
    except Exception as e:
        logger.warning(f"Archiving failed: {e}")
        archive_success = False

    log_file_path = pf_dir / "pipeline.log"
    error_log_path = pf_dir / "error.log"

    renderer = RichRenderer(quiet=quiet, log_file=log_file_path)
    renderer.start()

    log_lines: list[str] = []
    all_created_files: list[str] = []

    try:
        if archive_success:
            renderer.on_log("[INFO] Previous run archived successfully")

        from theauditor.journal import get_journal_writer

        journal = get_journal_writer(run_type="full")
        renderer.on_log("[INFO] Journal writer initialized for ML training")

        raw_dir = Path(root) / ".pf" / "raw"
        raw_dir.mkdir(parents=True, exist_ok=True)

        renderer.on_log("TheAuditor Full Pipeline Execution Log")
        renderer.on_log(f"Started: {time.strftime('%Y-%m-%d %H:%M:%S')}")
        renderer.on_log(f"Working Directory: {Path(root).resolve()}")
        if index_only:
            renderer.on_log("Mode: INDEX-ONLY (Stage 1 + 2 only, skipping heavy analysis)")
        renderer.on_log("=" * 80)

        log_lines.append("TheAuditor Full Pipeline Execution Log")
        log_lines.append(f"Started: {time.strftime('%Y-%m-%d %H:%M:%S')}")
        log_lines.append(f"Working Directory: {Path(root).resolve()}")
        if index_only:
            log_lines.append("Mode: INDEX-ONLY (Stage 1 + 2 only, skipping heavy analysis)")
        log_lines.append("=" * 80)

        from theauditor.cli import cli

        available_commands = sorted(cli.commands.keys())

        command_order = [
            ("index", []),
            ("detect-frameworks", []),
            ("deps", ["--vuln-scan"]),
            ("deps", ["--check-latest"]),
            ("docs", ["fetch", "--deps", "./.pf/raw/deps.json"]),
            ("workset", ["--all"]),
            ("lint", ["--workset"]),
            ("detect-patterns", []),
            ("graph", ["build"]),
            ("graph", ["build-dfg"]),
            ("terraform", ["provision"]),
            ("terraform", ["analyze"]),
            ("cdk", ["analyze"]),
            ("workflows", ["analyze"]),
            ("graph", ["analyze"]),
            ("graph", ["viz", "--view", "full", "--include-analysis"]),
            ("graph", ["viz", "--view", "cycles", "--include-analysis"]),
            ("graph", ["viz", "--view", "hotspots", "--include-analysis"]),
            ("graph", ["viz", "--view", "layers", "--include-analysis"]),
            ("cfg", ["analyze", "--complexity-threshold", "10"]),
            ("metadata", ["churn"]),
            ("taint-analyze", []),
            ("fce", []),
            ("session", ["analyze"]),
        ]

        commands = []
        phase_num = 0

        for cmd_name, extra_args in command_order:
            if (
                cmd_name in available_commands
                or (cmd_name == "docs" and "docs" in available_commands)
                or (cmd_name == "graph" and "graph" in available_commands)
                or (cmd_name == "cfg" and "cfg" in available_commands)
                or (cmd_name == "terraform" and "terraform" in available_commands)
                or (cmd_name == "workflows" and "workflows" in available_commands)
                or (cmd_name == "session" and "session" in available_commands)
            ):
                phase_num += 1

                if cmd_name == "index":
                    description = f"{phase_num}. Index repository"

                    if exclude_self and cmd_name == "index":
                        extra_args = extra_args + ["--exclude-self"]
                elif cmd_name == "detect-frameworks":
                    description = f"{phase_num}. Detect frameworks"
                elif (
                    cmd_name == "deps"
                    and "--vuln-scan" in extra_args
                    and "--check-latest" not in extra_args
                ):
                    description = f"{phase_num}. Scan dependencies for vulnerabilities (offline)"

                    if offline and "--offline" not in extra_args:
                        extra_args = extra_args + ["--offline"]
                elif cmd_name == "deps" and "--check-latest" in extra_args:
                    description = f"{phase_num}. Check dependency versions (network)"
                elif cmd_name == "docs" and "fetch" in extra_args:
                    description = f"{phase_num}. Fetch documentation"
                elif cmd_name == "workset":
                    description = f"{phase_num}. Create workset (all files)"
                elif cmd_name == "lint":
                    description = f"{phase_num}. Run linting"
                elif cmd_name == "detect-patterns":
                    description = f"{phase_num}. Detect patterns"

                    if exclude_self and cmd_name == "detect-patterns":
                        extra_args = extra_args + ["--exclude-self"]
                elif cmd_name == "graph" and "build" in extra_args:
                    description = f"{phase_num}. Build graph"
                elif cmd_name == "graph" and "build-dfg" in extra_args:
                    description = f"{phase_num}. Build data flow graph"
                elif cmd_name == "terraform" and "provision" in extra_args:
                    description = f"{phase_num}. Build Terraform provisioning graph"
                elif cmd_name == "terraform" and "analyze" in extra_args:
                    description = f"{phase_num}. Analyze Terraform security"
                elif cmd_name == "cdk" and "analyze" in extra_args:
                    description = f"{phase_num}. Analyze AWS CDK security"
                elif cmd_name == "workflows" and "analyze" in extra_args:
                    description = f"{phase_num}. Analyze GitHub Actions workflows"
                elif cmd_name == "graph" and "analyze" in extra_args:
                    description = f"{phase_num}. Analyze graph"
                elif cmd_name == "graph" and "viz" in extra_args:
                    if "--view" in extra_args:
                        view_idx = extra_args.index("--view")
                        if view_idx + 1 < len(extra_args):
                            view_type = extra_args[view_idx + 1]
                            description = f"{phase_num}. Visualize graph ({view_type})"
                        else:
                            description = f"{phase_num}. Visualize graph"
                    else:
                        description = f"{phase_num}. Visualize graph"
                elif cmd_name == "cfg":
                    description = f"{phase_num}. Control flow analysis"
                elif cmd_name == "metadata":
                    if "churn" in extra_args:
                        description = f"{phase_num}. Analyze code churn (git history)"
                    else:
                        description = f"{phase_num}. Collect metadata"
                elif cmd_name == "taint-analyze":
                    description = f"{phase_num}. Taint analysis"
                elif cmd_name == "fce":
                    description = f"{phase_num}. Factual correlation engine"
                elif cmd_name == "session":
                    description = f"{phase_num}. Analyze AI agent sessions (Tier 5)"
                else:
                    description = f"{phase_num}. Run {cmd_name.replace('-', ' ')}"

                venv_dir = Path(root) / ".auditor_venv"
                if platform.system() == "Windows":
                    venv_aud = venv_dir / "Scripts" / "aud.exe"
                else:
                    venv_aud = venv_dir / "bin" / "aud"

                if venv_aud.exists():
                    command_array = [str(venv_aud), cmd_name] + extra_args
                else:
                    err1 = f"[ERROR] Sandbox not found at {venv_aud}"
                    err2 = "[ERROR] Run 'aud setup-ai --target .' to create sandbox"
                    renderer.on_log(err1, is_error=True)
                    renderer.on_log(err2, is_error=True)
                    log_lines.append(err1)
                    log_lines.append(err2)

                    command_array = [sys.executable, "-m", "theauditor.cli", cmd_name] + extra_args

                commands.append((description, command_array))
            else:
                warning_msg = f"[WARNING] Command '{cmd_name}' not available, skipping"
                renderer.on_log(warning_msg)
                log_lines.append(warning_msg)

        total_phases = len(commands)
        current_phase = 0
        failed_phases = 0
        phases_with_warnings = 0
        pipeline_start = time.time()

        def collect_created_files():
            """Collect all files created during execution."""
            files = []

            if (Path(root) / "manifest.json").exists():
                files.append("manifest.json")
            if (Path(root) / "repo_index.db").exists():
                files.append("repo_index.db")

            pf_dir = Path(root) / ".pf"
            if pf_dir.exists():
                for item in pf_dir.rglob("*"):
                    if item.is_file():
                        files.append(item.relative_to(Path(root)).as_posix())

            docs_dir = Path(root) / ".pf" / "docs"
            if docs_dir.exists():
                for item in docs_dir.rglob("*"):
                    if item.is_file():
                        files.append(item.relative_to(Path(root)).as_posix())

            return sorted(set(files))

        foundation_commands = []
        data_prep_commands = []
        track_a_commands = []
        track_b_commands = []
        track_c_commands = []
        final_commands = []

        for phase_name, cmd in commands:
            cmd_str = " ".join(cmd)

            if "index" in cmd_str or "detect-frameworks" in cmd_str:
                foundation_commands.append((phase_name, cmd))

            elif (
                "workset" in cmd_str
                or "graph build-dfg" in cmd_str
                or "graphql build" in cmd_str
                or "terraform provision" in cmd_str
            ):
                data_prep_commands.append((phase_name, cmd))
            elif "terraform analyze" in cmd_str:
                track_b_commands.append((phase_name, cmd))
            elif "graph build" in cmd_str or "cfg" in cmd_str or "metadata" in cmd_str:
                data_prep_commands.append((phase_name, cmd))

            elif "taint" in cmd_str:
                track_a_commands.append((phase_name, cmd))

            elif (
                "lint" in cmd_str
                or "detect-patterns" in cmd_str
                or "graph analyze" in cmd_str
                or "graph viz" in cmd_str
                or "deps" in cmd_str
                and "--vuln-scan" in cmd_str
                and "--check-latest" not in cmd_str
            ):
                track_b_commands.append((phase_name, cmd))

            elif "deps" in cmd_str and "--check-latest" in cmd_str or "docs" in cmd_str:
                if not offline:
                    track_c_commands.append((phase_name, cmd))

            elif "fce" in cmd_str or "session" in cmd_str:
                final_commands.append((phase_name, cmd))
            else:
                final_commands.append((phase_name, cmd))

        if index_only:
            total_phases = len(foundation_commands) + len(data_prep_commands)
            mode_msg = f"\n[INDEX-ONLY MODE] Running {total_phases} phases (Stage 1 + 2)"
            skip_msg = "  Skipping: Track A (taint), Track B (patterns, lint), Track C (network), Stage 4 (fce, report)"
            renderer.on_log(mode_msg)
            renderer.on_log(skip_msg)
            log_lines.append(mode_msg)
            log_lines.append(skip_msg)

        renderer.on_stage_start("FOUNDATION - Sequential Execution", 1)
        log_lines.append("\n" + "=" * 60)
        log_lines.append("[STAGE 1] FOUNDATION - Sequential Execution")
        log_lines.append("=" * 60)

        for phase_name, cmd in foundation_commands:
            current_phase += 1
            renderer.on_phase_start(phase_name, current_phase, total_phases)
            log_lines.append(f"\n[Phase {current_phase}/{total_phases}] {phase_name}")
            start_time = time.time()

            if journal:
                try:
                    journal.phase_start(phase_name, " ".join(cmd), current_phase)
                except Exception as e:
                    renderer.on_log(f"[WARN] Journal phase_start failed: {e}", is_error=True)

            try:
                if "index" in " ".join(cmd):
                    idx_msg = "[INDEX] Running in-process via indexer.runner"
                    renderer.on_log(idx_msg)
                    log_lines.append(idx_msg)

                    from theauditor.indexer.runner import run_repository_index
                    from theauditor.utils.helpers import get_self_exclusion_patterns

                    exclude_patterns = None
                    if exclude_self:
                        exclude_patterns = get_self_exclusion_patterns(True)
                        excl_msg = f"[INDEX] Excluding {len(exclude_patterns)} TheAuditor patterns"
                        renderer.on_log(excl_msg)
                        log_lines.append(excl_msg)

                    try:
                        idx_result = await asyncio.to_thread(
                            run_repository_index,
                            root_path=root,
                            manifest_path=".pf/manifest.json",
                            db_path=".pf/repo_index.db",
                            exclude_patterns=exclude_patterns,
                            print_stats=True,
                        )

                        stats = idx_result.get("stats", {})
                        counts = idx_result.get("extract_counts", {})
                        result = PhaseResult(
                            name=phase_name,
                            status=TaskStatus.SUCCESS,
                            elapsed=time.time() - start_time,
                            stdout=f"[INDEX] Indexed {stats.get('text_files', 0)} files, {counts.get('symbols', 0)} symbols\n",
                            stderr="",
                            exit_code=0,
                        )
                    except Exception as e:
                        import traceback

                        tb = traceback.format_exc()
                        result = PhaseResult(
                            name=phase_name,
                            status=TaskStatus.FAILED,
                            elapsed=time.time() - start_time,
                            stdout="",
                            stderr=f"[INDEX ERROR] {str(e)}\n{tb}\n",
                            exit_code=1,
                        )
                else:
                    cmd_timeout = get_command_timeout(cmd)
                    result = await run_command_async(cmd, cwd=root, timeout=cmd_timeout)
                    result = PhaseResult(
                        name=phase_name,
                        status=result.status,
                        elapsed=result.elapsed,
                        stdout=result.stdout,
                        stderr=result.stderr,
                        exit_code=result.exit_code,
                    )

                elapsed = result.elapsed

                if journal:
                    try:
                        journal.phase_end(
                            phase_name,
                            success=result.success,
                            elapsed=elapsed,
                            exit_code=result.exit_code,
                        )
                    except Exception as e:
                        renderer.on_log(f"[WARN] Journal phase_end failed: {e}", is_error=True)

                if result.success:
                    renderer.on_phase_complete(phase_name, elapsed)
                    log_lines.append(f"[OK] {phase_name} completed in {elapsed:.1f}s")

                    if result.stdout:
                        lines = result.stdout.strip().split("\n")

                        if "Detect frameworks" in phase_name and len(lines) > 3:
                            has_table = any("---" in line for line in lines[:5])
                            if has_table:
                                for line in lines:
                                    renderer.on_log(f"  {line}")
                                    log_lines.append(f"  {line}")
                            else:
                                for line in lines[:3]:
                                    renderer.on_log(f"  {line}")
                                    log_lines.append(f"  {line}")
                                if len(lines) > 3:
                                    truncate_msg = f"  ... ({len(lines) - 3} more lines)"
                                    renderer.on_log(truncate_msg)
                                    log_lines.append(truncate_msg)
                        else:
                            for line in lines[:3]:
                                renderer.on_log(f"  {line}")
                                log_lines.append(f"  {line}")
                            if len(lines) > 3:
                                truncate_msg = f"  ... ({len(lines) - 3} more lines)"
                                renderer.on_log(truncate_msg)
                                log_lines.append(truncate_msg)
                else:
                    failed_phases += 1
                    renderer.on_phase_failed(phase_name, result.stderr, result.exit_code)
                    log_lines.append(f"[FAILED] {phase_name} failed (exit code {result.exit_code})")

                    try:
                        with open(error_log_path, "a", encoding="utf-8") as ef:
                            ef.write(
                                f"[{time.strftime('%Y-%m-%d %H:%M:%S')}] [FAILED] {phase_name} (Exit: {result.exit_code})\n"
                            )
                            if result.stderr:
                                ef.write(result.stderr + "\n")
                            ef.write("-" * 40 + "\n")
                    except Exception:
                        pass

                    if result.stderr:
                        error_msg = f"  Error: {result.stderr[:200]}"
                        if len(result.stderr) > 200:
                            error_msg += "... [see pipeline.log for full error]"
                        renderer.on_log(error_msg, is_error=True)
                        log_lines.append(error_msg)

                    critical_msg = "[CRITICAL] Foundation stage failed - stopping pipeline"
                    renderer.on_log(critical_msg, is_error=True)
                    log_lines.append(critical_msg)
                    break

            except Exception as e:
                failed_phases += 1
                fail_msg = f"[FAILED] {phase_name} failed: {e}"
                renderer.on_log(fail_msg, is_error=True)
                log_lines.append(fail_msg)

                try:
                    with open(error_log_path, "a", encoding="utf-8") as ef:
                        ef.write(
                            f"[{time.strftime('%Y-%m-%d %H:%M:%S')}] [EXCEPTION] {phase_name}: {e}\n"
                        )
                        ef.write("-" * 40 + "\n")
                except Exception:
                    pass

                break

        if failed_phases == 0 and data_prep_commands:
            renderer.on_stage_start("DATA PREPARATION - Sequential Execution", 2)
            renderer.on_log("Preparing data structures for parallel analysis...")
            log_lines.append("\n" + "=" * 60)
            log_lines.append("[STAGE 2] DATA PREPARATION - Sequential Execution")
            log_lines.append("=" * 60)
            log_lines.append("Preparing data structures for parallel analysis...")

            for phase_name, cmd in data_prep_commands:
                current_phase += 1
                renderer.on_phase_start(phase_name, current_phase, total_phases)
                log_lines.append(f"\n[Phase {current_phase}/{total_phases}] {phase_name}")
                start_time = time.time()

                if journal:
                    try:
                        journal.phase_start(phase_name, " ".join(cmd), current_phase)
                    except Exception as e:
                        renderer.on_log(f"[WARN] Journal phase_start failed: {e}", is_error=True)

                try:
                    cmd_timeout = get_command_timeout(cmd)
                    result = await run_command_async(cmd, cwd=root, timeout=cmd_timeout)
                    result = PhaseResult(
                        name=phase_name,
                        status=result.status,
                        elapsed=result.elapsed,
                        stdout=result.stdout,
                        stderr=result.stderr,
                        exit_code=result.exit_code,
                    )

                    elapsed = result.elapsed

                    if journal:
                        try:
                            journal.phase_end(
                                phase_name,
                                success=result.success,
                                elapsed=elapsed,
                                exit_code=result.exit_code,
                            )
                        except Exception as e:
                            renderer.on_log(f"[WARN] Journal phase_end failed: {e}", is_error=True)

                    if result.success:
                        renderer.on_phase_complete(phase_name, elapsed)
                        log_lines.append(f"[OK] {phase_name} completed in {elapsed:.1f}s")

                        if result.stdout:
                            lines = result.stdout.strip().split("\n")
                            for line in lines[:3]:
                                renderer.on_log(f"  {line}")
                                log_lines.append(f"  {line}")
                            if len(lines) > 3:
                                truncate_msg = f"  ... ({len(lines) - 3} more lines)"
                                renderer.on_log(truncate_msg)
                                log_lines.append(truncate_msg)
                    else:
                        failed_phases += 1
                        renderer.on_phase_failed(phase_name, result.stderr, result.exit_code)
                        log_lines.append(
                            f"[FAILED] {phase_name} failed (exit code {result.exit_code})"
                        )

                        if result.stderr:
                            error_msg = f"  Error: {result.stderr[:200]}"
                            if len(result.stderr) > 200:
                                error_msg += "... [see pipeline.log for full error]"
                            renderer.on_log(error_msg, is_error=True)
                            log_lines.append(error_msg)

                        critical_msg = (
                            "[CRITICAL] Data preparation stage failed - stopping pipeline"
                        )
                        renderer.on_log(critical_msg, is_error=True)
                        log_lines.append(critical_msg)
                        break

                except Exception as e:
                    failed_phases += 1
                    fail_msg = f"[FAILED] {phase_name} failed: {e}"
                    renderer.on_log(fail_msg, is_error=True)
                    log_lines.append(fail_msg)

                    try:
                        with open(error_log_path, "a", encoding="utf-8") as ef:
                            ef.write(
                                f"[{time.strftime('%Y-%m-%d %H:%M:%S')}] [EXCEPTION] {phase_name}: {e}\n"
                            )
                            ef.write("-" * 40 + "\n")
                    except Exception:
                        pass

                    break

        if (
            failed_phases == 0
            and not index_only
            and (track_a_commands or track_b_commands or track_c_commands)
        ):
            renderer.on_stage_start("HEAVY PARALLEL ANALYSIS - Optimized Execution", 3)
            renderer.on_log("Launching rebalanced parallel tracks:")
            if track_a_commands:
                renderer.on_log("  Track A: Taint Analysis (isolated heavy task)")
            if track_b_commands:
                renderer.on_log(
                    "  Track B: Static Analysis & Offline Security (lint, patterns, graph, vuln-scan)"
                )
            if track_c_commands and not offline:
                renderer.on_log("  Track C: Network I/O (version checks, docs)")
            elif offline:
                renderer.on_log("  [OFFLINE MODE] Track C skipped")

            log_lines.append("\n" + "=" * 60)
            log_lines.append("[STAGE 3] HEAVY PARALLEL ANALYSIS - Optimized Execution")
            log_lines.append("=" * 60)
            log_lines.append("Launching rebalanced parallel tracks:")
            if track_a_commands:
                log_lines.append("  Track A: Taint Analysis (isolated heavy task)")
            if track_b_commands:
                log_lines.append(
                    "  Track B: Static Analysis & Offline Security (lint, patterns, graph, vuln-scan)"
                )
            if track_c_commands and not offline:
                log_lines.append("  Track C: Network I/O (version checks, docs)")
            elif offline:
                log_lines.append("  [OFFLINE MODE] Track C skipped")

            tasks = []
            track_names = []

            if track_a_commands:
                if not use_subprocess_for_taint:

                    def run_taint_sync() -> PhaseResult:
                        """Run taint analysis synchronously with live output to renderer."""
                        from theauditor.rules.orchestrator import RulesOrchestrator
                        from theauditor.taint import TaintRegistry, save_taint_analysis, trace_taint
                        from theauditor.utils.memory import get_recommended_memory_limit

                        start_time = time.time()
<<<<<<< HEAD
=======
                        stdout_capture = io.StringIO()
                        stderr_capture = io.StringIO()

                        with (
                            contextlib.redirect_stdout(stdout_capture),
                            contextlib.redirect_stderr(stderr_capture),
                        ):
                            logger.info("Track A (Taint Analysis): Running: Taint analysis [0/1]")
>>>>>>> 6004614b

                        renderer.on_log(
                            "[STATUS] Track A (Taint Analysis): Running: Taint analysis [0/1]"
                        )

<<<<<<< HEAD
                        memory_limit = get_recommended_memory_limit()
                        db_path = Path(root) / ".pf" / "repo_index.db"

                        renderer.on_log("[TAINT] Step 1/5: Initializing security analysis infrastructure...")
                        registry = TaintRegistry()
                        orchestrator = RulesOrchestrator(
                            project_path=Path(root), db_path=db_path
                        )
                        orchestrator.collect_rule_patterns(registry)
=======
                            logger.info("Initializing security analysis infrastructure...")
                            registry = TaintRegistry()
                            orchestrator = RulesOrchestrator(
                                project_path=Path(root), db_path=db_path
                            )
                            orchestrator.collect_rule_patterns(registry)
>>>>>>> 6004614b

                        all_findings = []

<<<<<<< HEAD
                        renderer.on_log("[TAINT] Step 2/5: Running infrastructure and configuration analysis...")
                        infra_findings = orchestrator.run_standalone_rules()
                        all_findings.extend(infra_findings)
                        renderer.on_log(f"[TAINT]   Found {len(infra_findings)} infrastructure issues")

                        renderer.on_log("[TAINT] Step 3/5: Discovering framework-specific patterns...")
                        discovery_findings = orchestrator.run_discovery_rules(registry)
                        all_findings.extend(discovery_findings)

                        stats = registry.get_stats()
                        renderer.on_log(
                            f"[TAINT]   Registry: {stats['total_sinks']} sinks, {stats['total_sources']} sources"
                        )

                        renderer.on_log("[TAINT] Step 4/5: Performing data-flow taint analysis (IFDS + FlowResolver)...")
                        graph_db_path = Path(root) / ".pf" / "graphs.db"
                        result = trace_taint(
                            db_path=str(db_path),
                            max_depth=10,
                            registry=registry,
                            use_memory_cache=True,
                            memory_limit_mb=memory_limit,
                            graph_db_path=str(graph_db_path),
                            mode="complete",
                        )
=======
                            logger.info("Running infrastructure and configuration analysis...")
                            infra_findings = orchestrator.run_standalone_rules()
                            all_findings.extend(infra_findings)
                            logger.info(f"Found {len(infra_findings)} infrastructure issues")

                            logger.info("Discovering framework-specific patterns...")
                            discovery_findings = orchestrator.run_discovery_rules(registry)
                            all_findings.extend(discovery_findings)

                            stats = registry.get_stats()
                            logger.info(
                                f"Registry now has {stats['total_sinks']} sinks, {stats['total_sources']} sources"
                            )

                            logger.info("Performing data-flow taint analysis...")
                            graph_db_path = Path(root) / ".pf" / "graphs.db"
                            result = trace_taint(
                                db_path=str(db_path),
                                max_depth=10,
                                registry=registry,
                                use_memory_cache=True,
                                memory_limit_mb=memory_limit,
                                graph_db_path=str(graph_db_path),
                                mode="complete",
                            )
>>>>>>> 6004614b

                        taint_paths = result.get("taint_paths", result.get("paths", []))

<<<<<<< HEAD
                        if result.get("mode") == "complete":
                            renderer.on_log("[TAINT]   IFDS backward traversal complete")
                            renderer.on_log(
                                f"[TAINT]   IFDS (backward): {len(taint_paths)} vulnerable paths"
                            )
                            renderer.on_log(
                                f"[TAINT]   FlowResolver (forward): {result.get('total_flows_resolved', 0)} total flows"
                            )
                        else:
                            renderer.on_log(
                                f"[TAINT]   Found {len(taint_paths)} taint flow vulnerabilities"
                            )

                        renderer.on_log("[TAINT] Step 5/5: Running advanced security analysis...")
=======
                            if result.get("mode") == "complete":
                                logger.info("COMPLETE MODE RESULTS:")
                                logger.info(f"IFDS (backward): {len(taint_paths)} vulnerable paths")
                                logger.info(
                                    f"FlowResolver (forward): {result.get('total_flows_resolved', 0)} total flows"
                                )
                            else:
                                logger.info(f"Found {len(taint_paths)} taint flow vulnerabilities")

                            logger.info("Running advanced security analysis...")
>>>>>>> 6004614b

                        def taint_checker(var_name, line_num=None):
                            for path in taint_paths:
                                if path.get("source", {}).get("name") == var_name:
                                    return True
                                if path.get("sink", {}).get("name") == var_name:
                                    return True
                                for step in path.get("path", []):
                                    if isinstance(step, dict) and step.get("name") == var_name:
                                        return True
                            return False

<<<<<<< HEAD
                        advanced_findings = orchestrator.run_taint_dependent_rules(
                            taint_checker
                        )
                        all_findings.extend(advanced_findings)
                        renderer.on_log(
                            f"[TAINT]   Found {len(advanced_findings)} advanced security issues"
                        )

                        renderer.on_log(
                            f"[TAINT] Total vulnerabilities found: {len(all_findings) + len(taint_paths)}"
                        )

                        result["infrastructure_issues"] = infra_findings
                        result["discovery_findings"] = discovery_findings
                        result["advanced_findings"] = advanced_findings
                        result["all_rule_findings"] = all_findings
                        result["total_vulnerabilities"] = len(taint_paths) + len(all_findings)

                        output_path = Path(root) / ".pf" / "raw" / "taint_analysis.json"
                        output_path.parent.mkdir(parents=True, exist_ok=True)
                        save_taint_analysis(result, str(output_path))

                        if db_path.exists():
                            from theauditor.indexer.database import DatabaseManager

                            db_manager = DatabaseManager(str(db_path))
                            findings_dicts = []

                            for taint_path in result.get("taint_paths", []):
                                sink = taint_path.get("sink", {})
                                source = taint_path.get("source", {})
                                vuln_type = taint_path.get("vulnerability_type", "Unknown")
                                message = f"{vuln_type}: {source.get('name', 'unknown')} -> {sink.get('name', 'unknown')}"

                                findings_dicts.append(
                                    {
                                        "file": sink.get("file", ""),
                                        "line": int(sink.get("line", 0)),
                                        "column": sink.get("column"),
                                        "rule": f"taint-{sink.get('category', 'unknown')}",
                                        "tool": "taint",
                                        "message": message,
                                        "severity": "high",
                                        "category": "injection",
                                        "code_snippet": None,
                                        "additional_info": taint_path,
                                    }
                                )

                            for finding in all_findings:
                                findings_dicts.append(
                                    {
                                        "file": finding.get("file", ""),
                                        "line": int(finding.get("line", 0)),
                                        "rule": finding.get("rule", "unknown"),
                                        "tool": "taint",
                                        "message": finding.get("message", ""),
                                        "severity": finding.get("severity", "medium"),
                                        "category": finding.get("category", "security"),
                                    }
                                )

                            if findings_dicts:
                                db_manager.write_findings_batch(
                                    findings_dicts, tool_name="taint"
                                )
                                db_manager.close()
                                renderer.on_log(
                                    f"[DB] Wrote {len(findings_dicts)} taint findings to database"
                                )

                        renderer.on_log(
                            "[STATUS] Track A (Taint Analysis): Completed: Taint analysis [1/1]"
                        )

                        output_lines = [
                            "[OK] Taint analysis completed",
                            f"  Infrastructure issues: {len(infra_findings)}",
                            f"  Framework patterns: {len(discovery_findings)}",
                            f"  Taint sources: {result.get('sources_found', 0)}",
                            f"  Security sinks: {result.get('sinks_found', 0)}",
                            f"  Taint paths (IFDS): {len(taint_paths)}",
                            f"  Advanced security issues: {len(advanced_findings)}",
                            f"  Total vulnerabilities: {len(all_findings) + len(taint_paths)}",
                            "  Results saved to .pf/raw/taint_analysis.json",
                        ]
=======
                            advanced_findings = orchestrator.run_taint_dependent_rules(
                                taint_checker
                            )
                            all_findings.extend(advanced_findings)
                            logger.info(f"Found {len(advanced_findings)} advanced security issues")

                            logger.info(
                                f"Total vulnerabilities found: {len(all_findings) + len(taint_paths)}"
                            )

                            result["infrastructure_issues"] = infra_findings
                            result["discovery_findings"] = discovery_findings
                            result["advanced_findings"] = advanced_findings
                            result["all_rule_findings"] = all_findings
                            result["total_vulnerabilities"] = len(taint_paths) + len(all_findings)

                            output_path = Path(root) / ".pf" / "raw" / "taint_analysis.json"
                            output_path.parent.mkdir(parents=True, exist_ok=True)
                            save_taint_analysis(result, str(output_path))

                            if db_path.exists():
                                from theauditor.indexer.database import DatabaseManager

                                db_manager = DatabaseManager(str(db_path))
                                findings_dicts = []

                                for taint_path in result.get("taint_paths", []):
                                    sink = taint_path.get("sink", {})
                                    source = taint_path.get("source", {})
                                    vuln_type = taint_path.get("vulnerability_type", "Unknown")
                                    message = f"{vuln_type}: {source.get('name', 'unknown')} -> {sink.get('name', 'unknown')}"

                                    findings_dicts.append(
                                        {
                                            "file": sink.get("file", ""),
                                            "line": int(sink.get("line", 0)),
                                            "column": sink.get("column"),
                                            "rule": f"taint-{sink.get('category', 'unknown')}",
                                            "tool": "taint",
                                            "message": message,
                                            "severity": "high",
                                            "category": "injection",
                                            "code_snippet": None,
                                            "additional_info": taint_path,
                                        }
                                    )

                                for finding in all_findings:
                                    findings_dicts.append(
                                        {
                                            "file": finding.get("file", ""),
                                            "line": int(finding.get("line", 0)),
                                            "rule": finding.get("rule", "unknown"),
                                            "tool": "taint",
                                            "message": finding.get("message", ""),
                                            "severity": finding.get("severity", "medium"),
                                            "category": finding.get("category", "security"),
                                        }
                                    )

                                if findings_dicts:
                                    db_manager.write_findings_batch(
                                        findings_dicts, tool_name="taint"
                                    )
                                    db_manager.close()
                                    logger.info(
                                        f"Wrote {len(findings_dicts)} taint findings to database"
                                    )

                            logger.info("Track A (Taint Analysis): Completed: Taint analysis [1/1]")

                            output_lines = [
                                "[OK] Taint analysis completed",
                                f"  Infrastructure issues: {len(infra_findings)}",
                                f"  Framework patterns: {len(discovery_findings)}",
                                f"  Taint sources: {result.get('sources_found', 0)}",
                                f"  Security sinks: {result.get('sinks_found', 0)}",
                                f"  Taint paths (IFDS): {len(taint_paths)}",
                                f"  Advanced security issues: {len(advanced_findings)}",
                                f"  Total vulnerabilities: {len(all_findings) + len(taint_paths)}",
                                "  Results saved to .pf/raw/taint_analysis.json",
                            ]
>>>>>>> 6004614b

                        elapsed = time.time() - start_time
                        return PhaseResult(
                            name="Track A (Taint Analysis)",
                            status=TaskStatus.SUCCESS,
                            elapsed=elapsed,
                            stdout="\n".join(output_lines),
                            stderr="",
                            exit_code=0,
                            findings_count=len(all_findings) + len(taint_paths),
                        )

                    async def run_taint_async() -> PhaseResult:
                        try:
                            return await asyncio.to_thread(run_taint_sync)
                        except Exception as e:
                            error_msg = f"Direct taint analysis failed: {str(e)}"
                            return PhaseResult(
                                name="Track A (Taint Analysis)",
                                status=TaskStatus.FAILED,
                                elapsed=0.0,
                                stdout="",
                                stderr=error_msg,
                                exit_code=1,
                            )

                    renderer.on_parallel_track_start("Track A (Taint Analysis)")
                    tasks.append(run_taint_async())
                    track_names.append("Track A (Taint Analysis)")
                    current_phase += len(track_a_commands)
                else:
                    renderer.on_parallel_track_start("Track A (Taint Analysis)")
                    tasks.append(
                        run_chain_silent(track_a_commands, root, "Track A (Taint Analysis)")
                    )
                    track_names.append("Track A (Taint Analysis)")
                    current_phase += len(track_a_commands)

            if track_b_commands:
                renderer.on_parallel_track_start("Track B (Static & Graph)")
                tasks.append(run_chain_silent(track_b_commands, root, "Track B (Static & Graph)"))
                track_names.append("Track B (Static & Graph)")
                current_phase += len(track_b_commands)

            if track_c_commands:
                renderer.on_parallel_track_start("Track C (Network I/O)")
                tasks.append(run_chain_silent(track_c_commands, root, "Track C (Network I/O)"))
                track_names.append("Track C (Network I/O)")
                current_phase += len(track_c_commands)

            sync_msg = "\n[SYNC] Launching parallel tracks with asyncio.gather()..."
            renderer.on_log(sync_msg)
            log_lines.append(sync_msg)

            parallel_results = await asyncio.gather(*tasks, return_exceptions=True)

            for i, result in enumerate(parallel_results):
                track_name = track_names[i] if i < len(track_names) else f"Track {i}"

                if isinstance(result, Exception):
                    err_msg = f"[ERROR] {track_name} failed with exception: {result}"
                    renderer.on_log(err_msg, is_error=True)
                    log_lines.append(err_msg)
                    failed_phases += 1
                    renderer.on_parallel_track_complete(track_name, 0.0)

                    try:
                        with open(error_log_path, "a", encoding="utf-8") as ef:
                            ef.write(
                                f"[{time.strftime('%Y-%m-%d %H:%M:%S')}] [ERROR] {track_name} exception: {result}\n"
                            )
                            ef.write("-" * 40 + "\n")
                    except Exception:
                        pass

                elif isinstance(result, list):
                    total_elapsed = sum(r.elapsed for r in result)
                    all_success = all(r.success for r in result)

                    for phase_result in result:
                        status = "[OK]" if phase_result.success else "[FAILED]"
                        renderer.on_log(
                            f"{status} {phase_result.name} ({phase_result.elapsed:.1f}s)"
                        )
                        log_lines.append(
                            f"{status} {phase_result.name} ({phase_result.elapsed:.1f}s)"
                        )

                        if phase_result.stdout:
                            for line in phase_result.stdout.strip().split("\n")[:5]:
                                renderer.on_log(f"  {line}")
                                log_lines.append(f"  {line}")

                    renderer.on_parallel_track_complete(track_name, total_elapsed)

                    if not all_success:
                        failed_phases += 1

                elif isinstance(result, PhaseResult):
                    status = "[OK]" if result.success else "[FAILED]"
                    renderer.on_log(f"{status} {result.name} ({result.elapsed:.1f}s)")
                    log_lines.append(f"{status} {result.name} ({result.elapsed:.1f}s)")
                    if result.stdout:
                        for line in result.stdout.strip().split("\n")[:10]:
                            renderer.on_log(f"  {line}")
                            log_lines.append(f"  {line}")

                    if not result.success and result.stderr:
                        for line in result.stderr.strip().split("\n")[:10]:
                            renderer.on_log(f"  [ERROR] {line}", is_error=True)
                            log_lines.append(f"  [ERROR] {line}")
                    renderer.on_parallel_track_complete(track_name, result.elapsed)

                    if not result.success:
                        failed_phases += 1

            renderer.on_log("\n" + "=" * 60)
            renderer.on_log("[STAGE 3 RESULTS] Parallel Track Outputs")
            renderer.on_log("=" * 60)
            log_lines.append("\n" + "=" * 60)
            log_lines.append("[STAGE 3 RESULTS] Parallel Track Outputs")
            log_lines.append("=" * 60)

        if failed_phases == 0 and not index_only and final_commands:
            renderer.on_stage_start("FINAL AGGREGATION - AsyncIO Sequential Execution", 4)
            log_lines.append("\n" + "=" * 60)
            log_lines.append("[STAGE 4] FINAL AGGREGATION - AsyncIO Sequential Execution")
            log_lines.append("=" * 60)

            for phase_name, cmd in final_commands:
                current_phase += 1
                renderer.on_phase_start(phase_name, current_phase, total_phases)
                log_lines.append(f"\n[Phase {current_phase}/{total_phases}] {phase_name}")

                if journal:
                    try:
                        journal.phase_start(phase_name, " ".join(cmd), current_phase)
                    except Exception as e:
                        renderer.on_log(f"[WARN] Journal phase_start failed: {e}", is_error=True)

                cmd_timeout = get_command_timeout(cmd)
                result = await run_command_async(cmd, cwd=root, timeout=cmd_timeout)

                is_fce = "factual correlation" in phase_name.lower() or "fce" in " ".join(cmd)
                if is_fce:
                    fce_log_path = Path(root) / ".pf" / "fce.log"
                    fce_info_msg = f"[INFO] Writing FCE output to: {fce_log_path}"
                    renderer.on_log(fce_info_msg)
                    log_lines.append(fce_info_msg)

                    with open(fce_log_path, "w", encoding="utf-8") as fce_log:
                        fce_log.write(f"FCE Execution Log - {time.strftime('%Y-%m-%d %H:%M:%S')}\n")
                        fce_log.write("=" * 80 + "\n")
                        fce_log.write(result.stdout)
                        if result.stderr:
                            fce_log.write("\n--- STDERR ---\n")
                            fce_log.write(result.stderr)

                    result = PhaseResult(
                        name=result.name,
                        status=result.status,
                        elapsed=result.elapsed,
                        stdout="[FCE output written to .pf/fce.log]",
                        stderr=result.stderr,
                        exit_code=result.exit_code,
                    )

                cmd_str = " ".join(str(c) for c in cmd)
                is_findings_command = (
                    "taint-analyze" in cmd_str
                    or ("deps" in cmd_str and "--vuln-scan" in cmd_str)
                    or "cdk" in cmd_str
                    or "terraform" in cmd_str
                    or "workflows" in cmd_str
                    or "detect-patterns" in cmd_str
                )

                if is_findings_command:
                    success = result.exit_code in [0, 1, 2]
                else:
                    success = result.exit_code == 0

                elapsed = result.elapsed

                if journal:
                    try:
                        journal.phase_end(
                            phase_name, success=success, elapsed=elapsed, exit_code=result.exit_code
                        )
                    except Exception as e:
                        renderer.on_log(f"[WARN] Journal phase_end failed: {e}", is_error=True)

                if success:
                    if result.exit_code == 2 and is_findings_command:
                        ok_msg = (
                            f"[OK] {phase_name} completed in {elapsed:.1f}s - CRITICAL findings"
                        )
                    elif result.exit_code == 1 and is_findings_command:
                        ok_msg = f"[OK] {phase_name} completed in {elapsed:.1f}s - HIGH findings"
                    else:
                        ok_msg = f"[OK] {phase_name} completed in {elapsed:.1f}s"

                    renderer.on_phase_complete(phase_name, elapsed)
                    log_lines.append(ok_msg)

                    if result.stdout:
                        lines = result.stdout.strip().split("\n")

                        if "Detect frameworks" in phase_name and len(lines) > 3:
                            has_table = any("---" in line for line in lines[:5])
                            if has_table:
                                for line in lines:
                                    renderer.on_log(f"  {line}")
                                    log_lines.append(f"  {line}")
                            else:
                                for line in lines[:3]:
                                    renderer.on_log(f"  {line}")
                                    log_lines.append(f"  {line}")
                                if len(lines) > 3:
                                    truncate_msg = f"  ... ({len(lines) - 3} more lines)"
                                    renderer.on_log(truncate_msg)
                                    log_lines.append(truncate_msg)
                        else:
                            for line in lines[:3]:
                                renderer.on_log(f"  {line}")
                                log_lines.append(f"  {line}")
                            if len(lines) > 3:
                                truncate_msg = f"  ... ({len(lines) - 3} more lines)"
                                renderer.on_log(truncate_msg)
                                log_lines.append(truncate_msg)
                else:
                    failed_phases += 1
                    renderer.on_phase_failed(phase_name, result.stderr, result.exit_code)
                    log_lines.append(f"[FAILED] {phase_name} failed (exit code {result.exit_code})")

                    try:
                        with open(error_log_path, "a", encoding="utf-8") as ef:
                            ef.write(
                                f"[{time.strftime('%Y-%m-%d %H:%M:%S')}] [FAILED] {phase_name} (Exit: {result.exit_code})\n"
                            )
                            if result.stderr:
                                ef.write(result.stderr + "\n")
                            ef.write("-" * 40 + "\n")
                    except Exception:
                        pass

                    if result.stderr:
                        error_msg = f"  Error: {result.stderr[:200]}"
                        if len(result.stderr) > 200:
                            error_msg += "... [see pipeline.log for full error]"
                        renderer.on_log(error_msg, is_error=True)
                        log_lines.append(error_msg)

        pipeline_elapsed = time.time() - pipeline_start
        all_created_files = collect_created_files()

        pf_dir = Path(root) / ".pf"
        allfiles_path = pf_dir / "allfiles.md"
        with open(allfiles_path, "w", encoding="utf-8") as f:
            f.write("# All Files Created by `aud full` Command\n\n")
            f.write(f"Generated: {time.strftime('%Y-%m-%d %H:%M:%S')}\n")
            f.write(f"Total files: {len(all_created_files)}\n\n")

            files_by_dir = {}
            for file_path in all_created_files:
                dir_name = str(Path(file_path).parent)
                if dir_name not in files_by_dir:
                    files_by_dir[dir_name] = []
                files_by_dir[dir_name].append(file_path)

            for dir_name in sorted(files_by_dir.keys()):
                f.write(f"\n## {dir_name}/\n\n")
                for file_path in sorted(files_by_dir[dir_name]):
                    file_size = 0
                    if Path(file_path).exists():
                        file_size = Path(file_path).stat().st_size
                    f.write(f"- `{Path(file_path).name}` ({file_size:,} bytes)\n")

            f.write("\n---\n")
            f.write(
                f"Total execution time: {pipeline_elapsed:.1f} seconds ({pipeline_elapsed / 60:.1f} minutes)\n"
            )
            f.write(f"Commands executed: {total_phases}\n")
            f.write(f"Failed commands: {failed_phases}\n")

        def write_summary(msg):
            renderer.on_log(msg)
            log_lines.append(msg)

        write_summary("\n" + "=" * 60)
        if index_only:
            if failed_phases == 0:
                write_summary(f"[OK] INDEX COMPLETE - All {total_phases} phases successful")
                write_summary("[INFO] Database ready: .pf/repo_index.db + .pf/graphs.db")
                write_summary("[INFO] Run 'aud full' for complete analysis (taint, patterns, fce)")
            else:
                write_summary(f"[WARN] INDEX INCOMPLETE - {failed_phases} phases failed")
        elif failed_phases == 0 and phases_with_warnings == 0:
            write_summary(f"[OK] AUDIT COMPLETE - All {total_phases} phases successful")
        elif phases_with_warnings > 0 and failed_phases == 0:
            write_summary(
                f"[WARNING] AUDIT COMPLETE - {phases_with_warnings} phases completed with errors"
            )
        else:
            write_summary(
                f"[WARN] AUDIT COMPLETE - {failed_phases} phases failed, {phases_with_warnings} phases with errors"
            )
        write_summary(
            f"[TIME] Total time: {pipeline_elapsed:.1f}s ({pipeline_elapsed / 60:.1f} minutes)"
        )

        write_summary("\n" + "=" * 60)
        write_summary("[FILES] ALL CREATED FILES")
        write_summary("=" * 60)

        pf_files = [f for f in all_created_files if f.startswith(".pf/")]
        docs_files = [f for f in all_created_files if f.startswith(".pf/docs/")]
        raw_files = [f for f in all_created_files if f.startswith(".pf/raw/")]
        root_files = [f for f in all_created_files if "/" not in f]

        write_summary("\n[STATS] Summary:")
        write_summary(f"  Total files created: {len(all_created_files)}")
        write_summary(f"  .pf/ files: {len(pf_files)}")
        write_summary(f"  .pf/raw/ files: {len(raw_files)}")
        if docs_files:
            write_summary(f"  .pf/docs/ files: {len(docs_files)}")
        write_summary(f"  Root files: {len(root_files)}")

        write_summary("\n[SAVED] Complete file list saved to: .pf/allfiles.md")
        write_summary("\n[TIP] Key artifacts:")
        if index_only:
            write_summary("  * .pf/repo_index.db - Symbol database (queryable)")
            write_summary("  * .pf/graphs.db - Call/data flow graphs")
            write_summary("  * .pf/manifest.json - Project manifest")
            write_summary("  * .pf/pipeline.log - Execution log")
        else:
            write_summary("  * .pf/raw/ - All analysis artifacts")
            write_summary("  * .pf/allfiles.md - Complete file list")
            write_summary("  * .pf/pipeline.log - Full execution log")
            write_summary("  * .pf/fce.log - FCE detailed output (if FCE was run)")
            write_summary("  * .pf/raw/patterns.json - Pattern detection results")
            write_summary("  * .pf/risk_scores.json - Risk analysis")

        write_summary("\n" + "=" * 60)
        if index_only:
            write_summary("[COMPLETE] INDEX EXECUTION COMPLETE")
        else:
            write_summary("[COMPLETE] AUDIT SUITE EXECUTION COMPLETE")
        write_summary("=" * 60)

        renderer.on_log(f"\n[SAVED] Full pipeline log saved to: {log_file_path}")

        all_created_files.append(str(allfiles_path))
        all_created_files.append(str(log_file_path))

        status_dir = Path(root) / ".pf" / "status"
        if status_dir.exists():
            try:
                for status_file in status_dir.glob("*.status"):
                    status_file.unlink()

                if not list(status_dir.iterdir()):
                    status_dir.rmdir()
            except Exception as e:
                renderer.on_log(f"[WARNING] Could not clean status files: {e}", is_error=True)

        findings_data = _get_findings_from_db(Path(root))
        critical_findings = findings_data["critical"]
        high_findings = findings_data["high"]
        medium_findings = findings_data["medium"]
        low_findings = findings_data["low"]
        total_vulnerabilities = findings_data["total_vulnerabilities"]

        if journal:
            try:
                journal.pipeline_summary(
                    total_phases=total_phases,
                    failed_phases=failed_phases,
                    total_files=len(all_created_files),
                    total_findings=total_vulnerabilities,
                    elapsed=pipeline_elapsed,
                    status="complete" if failed_phases == 0 else "partial",
                )
                journal.close(copy_to_history=True)
                renderer.on_log("[INFO] Journal closed and copied to history for ML training")
            except Exception as e:
                renderer.on_log(f"[WARNING] Journal close failed: {e}", is_error=True)

        return {
            "success": failed_phases == 0 and phases_with_warnings == 0,
            "failed_phases": failed_phases,
            "phases_with_warnings": phases_with_warnings,
            "total_phases": total_phases,
            "elapsed_time": pipeline_elapsed,
            "created_files": all_created_files,
            "log_lines": log_lines,
            "findings": {
                "critical": critical_findings,
                "high": high_findings,
                "medium": medium_findings,
                "low": low_findings,
                "total_vulnerabilities": total_vulnerabilities,
            },
        }

    finally:
        renderer.stop()<|MERGE_RESOLUTION|>--- conflicted
+++ resolved
@@ -1,6 +1,8 @@
 """Pipeline execution module for TheAuditor."""
 
 import asyncio
+import contextlib
+import io
 import os
 import platform
 import signal
@@ -177,7 +179,6 @@
             or "cdk" in cmd_str
             or "terraform" in cmd_str
             or "workflows" in cmd_str
-            or "detect-patterns" in cmd_str
         )
 
         if is_findings_command:
@@ -816,14 +817,12 @@
                 if not use_subprocess_for_taint:
 
                     def run_taint_sync() -> PhaseResult:
-                        """Run taint analysis synchronously with live output to renderer."""
+                        """Run taint analysis synchronously with captured output."""
                         from theauditor.rules.orchestrator import RulesOrchestrator
                         from theauditor.taint import TaintRegistry, save_taint_analysis, trace_taint
                         from theauditor.utils.memory import get_recommended_memory_limit
 
                         start_time = time.time()
-<<<<<<< HEAD
-=======
                         stdout_capture = io.StringIO()
                         stderr_capture = io.StringIO()
 
@@ -832,60 +831,19 @@
                             contextlib.redirect_stderr(stderr_capture),
                         ):
                             logger.info("Track A (Taint Analysis): Running: Taint analysis [0/1]")
->>>>>>> 6004614b
-
-                        renderer.on_log(
-                            "[STATUS] Track A (Taint Analysis): Running: Taint analysis [0/1]"
-                        )
-
-<<<<<<< HEAD
-                        memory_limit = get_recommended_memory_limit()
-                        db_path = Path(root) / ".pf" / "repo_index.db"
-
-                        renderer.on_log("[TAINT] Step 1/5: Initializing security analysis infrastructure...")
-                        registry = TaintRegistry()
-                        orchestrator = RulesOrchestrator(
-                            project_path=Path(root), db_path=db_path
-                        )
-                        orchestrator.collect_rule_patterns(registry)
-=======
+
+                            memory_limit = get_recommended_memory_limit()
+                            db_path = Path(root) / ".pf" / "repo_index.db"
+
                             logger.info("Initializing security analysis infrastructure...")
                             registry = TaintRegistry()
                             orchestrator = RulesOrchestrator(
                                 project_path=Path(root), db_path=db_path
                             )
                             orchestrator.collect_rule_patterns(registry)
->>>>>>> 6004614b
-
-                        all_findings = []
-
-<<<<<<< HEAD
-                        renderer.on_log("[TAINT] Step 2/5: Running infrastructure and configuration analysis...")
-                        infra_findings = orchestrator.run_standalone_rules()
-                        all_findings.extend(infra_findings)
-                        renderer.on_log(f"[TAINT]   Found {len(infra_findings)} infrastructure issues")
-
-                        renderer.on_log("[TAINT] Step 3/5: Discovering framework-specific patterns...")
-                        discovery_findings = orchestrator.run_discovery_rules(registry)
-                        all_findings.extend(discovery_findings)
-
-                        stats = registry.get_stats()
-                        renderer.on_log(
-                            f"[TAINT]   Registry: {stats['total_sinks']} sinks, {stats['total_sources']} sources"
-                        )
-
-                        renderer.on_log("[TAINT] Step 4/5: Performing data-flow taint analysis (IFDS + FlowResolver)...")
-                        graph_db_path = Path(root) / ".pf" / "graphs.db"
-                        result = trace_taint(
-                            db_path=str(db_path),
-                            max_depth=10,
-                            registry=registry,
-                            use_memory_cache=True,
-                            memory_limit_mb=memory_limit,
-                            graph_db_path=str(graph_db_path),
-                            mode="complete",
-                        )
-=======
+
+                            all_findings = []
+
                             logger.info("Running infrastructure and configuration analysis...")
                             infra_findings = orchestrator.run_standalone_rules()
                             all_findings.extend(infra_findings)
@@ -911,26 +869,9 @@
                                 graph_db_path=str(graph_db_path),
                                 mode="complete",
                             )
->>>>>>> 6004614b
-
-                        taint_paths = result.get("taint_paths", result.get("paths", []))
-
-<<<<<<< HEAD
-                        if result.get("mode") == "complete":
-                            renderer.on_log("[TAINT]   IFDS backward traversal complete")
-                            renderer.on_log(
-                                f"[TAINT]   IFDS (backward): {len(taint_paths)} vulnerable paths"
-                            )
-                            renderer.on_log(
-                                f"[TAINT]   FlowResolver (forward): {result.get('total_flows_resolved', 0)} total flows"
-                            )
-                        else:
-                            renderer.on_log(
-                                f"[TAINT]   Found {len(taint_paths)} taint flow vulnerabilities"
-                            )
-
-                        renderer.on_log("[TAINT] Step 5/5: Running advanced security analysis...")
-=======
+
+                            taint_paths = result.get("taint_paths", result.get("paths", []))
+
                             if result.get("mode") == "complete":
                                 logger.info("COMPLETE MODE RESULTS:")
                                 logger.info(f"IFDS (backward): {len(taint_paths)} vulnerable paths")
@@ -941,107 +882,18 @@
                                 logger.info(f"Found {len(taint_paths)} taint flow vulnerabilities")
 
                             logger.info("Running advanced security analysis...")
->>>>>>> 6004614b
-
-                        def taint_checker(var_name, line_num=None):
-                            for path in taint_paths:
-                                if path.get("source", {}).get("name") == var_name:
-                                    return True
-                                if path.get("sink", {}).get("name") == var_name:
-                                    return True
-                                for step in path.get("path", []):
-                                    if isinstance(step, dict) and step.get("name") == var_name:
+
+                            def taint_checker(var_name, line_num=None):
+                                for path in taint_paths:
+                                    if path.get("source", {}).get("name") == var_name:
                                         return True
-                            return False
-
-<<<<<<< HEAD
-                        advanced_findings = orchestrator.run_taint_dependent_rules(
-                            taint_checker
-                        )
-                        all_findings.extend(advanced_findings)
-                        renderer.on_log(
-                            f"[TAINT]   Found {len(advanced_findings)} advanced security issues"
-                        )
-
-                        renderer.on_log(
-                            f"[TAINT] Total vulnerabilities found: {len(all_findings) + len(taint_paths)}"
-                        )
-
-                        result["infrastructure_issues"] = infra_findings
-                        result["discovery_findings"] = discovery_findings
-                        result["advanced_findings"] = advanced_findings
-                        result["all_rule_findings"] = all_findings
-                        result["total_vulnerabilities"] = len(taint_paths) + len(all_findings)
-
-                        output_path = Path(root) / ".pf" / "raw" / "taint_analysis.json"
-                        output_path.parent.mkdir(parents=True, exist_ok=True)
-                        save_taint_analysis(result, str(output_path))
-
-                        if db_path.exists():
-                            from theauditor.indexer.database import DatabaseManager
-
-                            db_manager = DatabaseManager(str(db_path))
-                            findings_dicts = []
-
-                            for taint_path in result.get("taint_paths", []):
-                                sink = taint_path.get("sink", {})
-                                source = taint_path.get("source", {})
-                                vuln_type = taint_path.get("vulnerability_type", "Unknown")
-                                message = f"{vuln_type}: {source.get('name', 'unknown')} -> {sink.get('name', 'unknown')}"
-
-                                findings_dicts.append(
-                                    {
-                                        "file": sink.get("file", ""),
-                                        "line": int(sink.get("line", 0)),
-                                        "column": sink.get("column"),
-                                        "rule": f"taint-{sink.get('category', 'unknown')}",
-                                        "tool": "taint",
-                                        "message": message,
-                                        "severity": "high",
-                                        "category": "injection",
-                                        "code_snippet": None,
-                                        "additional_info": taint_path,
-                                    }
-                                )
-
-                            for finding in all_findings:
-                                findings_dicts.append(
-                                    {
-                                        "file": finding.get("file", ""),
-                                        "line": int(finding.get("line", 0)),
-                                        "rule": finding.get("rule", "unknown"),
-                                        "tool": "taint",
-                                        "message": finding.get("message", ""),
-                                        "severity": finding.get("severity", "medium"),
-                                        "category": finding.get("category", "security"),
-                                    }
-                                )
-
-                            if findings_dicts:
-                                db_manager.write_findings_batch(
-                                    findings_dicts, tool_name="taint"
-                                )
-                                db_manager.close()
-                                renderer.on_log(
-                                    f"[DB] Wrote {len(findings_dicts)} taint findings to database"
-                                )
-
-                        renderer.on_log(
-                            "[STATUS] Track A (Taint Analysis): Completed: Taint analysis [1/1]"
-                        )
-
-                        output_lines = [
-                            "[OK] Taint analysis completed",
-                            f"  Infrastructure issues: {len(infra_findings)}",
-                            f"  Framework patterns: {len(discovery_findings)}",
-                            f"  Taint sources: {result.get('sources_found', 0)}",
-                            f"  Security sinks: {result.get('sinks_found', 0)}",
-                            f"  Taint paths (IFDS): {len(taint_paths)}",
-                            f"  Advanced security issues: {len(advanced_findings)}",
-                            f"  Total vulnerabilities: {len(all_findings) + len(taint_paths)}",
-                            "  Results saved to .pf/raw/taint_analysis.json",
-                        ]
-=======
+                                    if path.get("sink", {}).get("name") == var_name:
+                                        return True
+                                    for step in path.get("path", []):
+                                        if isinstance(step, dict) and step.get("name") == var_name:
+                                            return True
+                                return False
+
                             advanced_findings = orchestrator.run_taint_dependent_rules(
                                 taint_checker
                             )
@@ -1124,7 +976,6 @@
                                 f"  Total vulnerabilities: {len(all_findings) + len(taint_paths)}",
                                 "  Results saved to .pf/raw/taint_analysis.json",
                             ]
->>>>>>> 6004614b
 
                         elapsed = time.time() - start_time
                         return PhaseResult(
@@ -1132,7 +983,7 @@
                             status=TaskStatus.SUCCESS,
                             elapsed=elapsed,
                             stdout="\n".join(output_lines),
-                            stderr="",
+                            stderr=stderr_capture.getvalue(),
                             exit_code=0,
                             findings_count=len(all_findings) + len(taint_paths),
                         )
@@ -1231,11 +1082,6 @@
                         for line in result.stdout.strip().split("\n")[:10]:
                             renderer.on_log(f"  {line}")
                             log_lines.append(f"  {line}")
-
-                    if not result.success and result.stderr:
-                        for line in result.stderr.strip().split("\n")[:10]:
-                            renderer.on_log(f"  [ERROR] {line}", is_error=True)
-                            log_lines.append(f"  [ERROR] {line}")
                     renderer.on_parallel_track_complete(track_name, result.elapsed)
 
                     if not result.success:
@@ -1299,7 +1145,6 @@
                     or "cdk" in cmd_str
                     or "terraform" in cmd_str
                     or "workflows" in cmd_str
-                    or "detect-patterns" in cmd_str
                 )
 
                 if is_findings_command:
