"""Direct database query interface for AI code navigation.

This module provides exact queries over TheAuditor's indexed data.
NO inference, NO guessing, NO embeddings - just SQL queries.

Architecture:
- CodeQueryEngine: Main query interface
- SymbolInfo/CallSite/Dependency: Typed result objects
- All queries use existing tables (no schema changes)

Performance:
- Query time: <10ms (indexed lookups)
- No caching needed (SQLite is fast enough)
- Transitive queries use BFS (max depth: 5)

Usage:
    from theauditor.context import CodeQueryEngine

    engine = CodeQueryEngine(Path.cwd())

    # Find symbol
    symbols = engine.find_symbol("authenticateUser")

    # Get callers (transitive)
    callers = engine.get_callers("validateInput", depth=3)

    # Get file dependencies
    deps = engine.get_file_dependencies("src/auth.ts")
"""

import sqlite3
from collections import deque
from dataclasses import asdict, dataclass
from pathlib import Path

from theauditor.utils.helpers import normalize_path_for_db

VALID_TABLES = {
    "symbols",
    "function_call_args",
    "assignments",
    "api_endpoints",
    "findings_consolidated",
    "refs",
    "function_calls",
    "jwt_patterns",
    "oauth_patterns",
    "password_patterns",
    "session_patterns",
    "sql_queries",
    "orm_queries",
    "react_components",
    "python_routes",
    "js_routes",
}


def validate_table_name(table: str) -> str:
    """Validate table name against whitelist to prevent SQL injection.

    Args:
        table: Table name to validate

    Returns:
        The validated table name

    Raises:
        ValueError: If table name is not whitelisted
    """
    if table not in VALID_TABLES:
        raise ValueError(f"Invalid table name: {table}")
    return table


@dataclass
class SymbolInfo:
    """Symbol definition with full context.

    Attributes:
        name: Symbol name (function, class, variable, etc.)
        type: Symbol type (function, class, method, variable, etc.)
        file: File path (normalized relative path)
        line: Starting line number
        end_line: Ending line number
        signature: Type signature if available
        is_exported: Whether symbol is exported
        framework_type: Framework-specific type (component, hook, route, etc.)
    """

    name: str
    type: str
    file: str
    line: int
    end_line: int
    signature: str | None = None
    is_exported: bool | None = False
    framework_type: str | None = None


@dataclass
class CallSite:
    """Function call location with context.

    Attributes:
        caller_file: File containing the call
        caller_line: Line number of the call
        caller_function: Function making the call (None = top-level)
        callee_function: Function being called
        arguments: List of argument expressions
    """

    caller_file: str
    caller_line: int
    caller_function: str | None
    callee_function: str
    arguments: list[str]


@dataclass
class Dependency:
    """Import or call dependency between files.

    Attributes:
        source_file: File that imports/calls
        target_file: File being imported/called
        import_type: Type of relationship (import, require, call)
        line: Line number where dependency occurs
        symbols: List of imported symbols (if applicable)
    """

    source_file: str
    target_file: str
    import_type: str
    line: int
    symbols: list[str] | None = None


class CodeQueryEngine:
    """Query engine for code navigation.

    Uses existing database tables - NO new schema required.
    All queries return exact matches with provenance.

    Database Schema Used:
        repo_index.db:
            - symbols (33k rows) - symbol.path NOT symbol.file!
            - symbols_jsx (8k rows)
            - function_call_args (13k rows)
            - function_call_args_jsx (4k rows)
            - variable_usage (57k rows)
            - assignments (6k rows)
            - api_endpoints (185 rows)
            - react_components (1k rows)
            - react_hooks (667 rows)
            - refs (1.7k rows)

        graphs.db:
            - edges (7.3k rows) - import + call relationships
            - nodes (4.8k rows)

    Performance:
        - Symbol lookup: <5ms (indexed)
        - Direct callers: <10ms
        - Transitive (depth=3): <50ms
    """

    def __init__(self, root: Path):
        """Initialize with project root.

        Args:
            root: Project root directory (contains .pf/)

        Raises:
            FileNotFoundError: If repo_index.db doesn't exist
        """
        self.root = root
        pf_dir = root / ".pf"

        repo_db_path = pf_dir / "repo_index.db"
        if not repo_db_path.exists():
            raise FileNotFoundError(
                f"Database not found: {repo_db_path}\nRun 'aud full' first to build the database."
            )

        self.repo_db = sqlite3.connect(str(repo_db_path))
        self.repo_db.row_factory = sqlite3.Row

        graph_db_path = pf_dir / "graphs.db"
        if graph_db_path.exists():
            self.graph_db = sqlite3.connect(str(graph_db_path))
            self.graph_db.row_factory = sqlite3.Row
        else:
            self.graph_db = None

    def _normalize_path(self, file_path: str) -> str:
        """Normalize file path for database queries.

        CRITICAL: Call this before ANY query using file paths!
        Converts Windows absolute paths to Unix-style relative paths
        that match what's stored in the database.

        Args:
            file_path: User-provided path (may be absolute Windows path)

        Returns:
            Normalized path for database LIKE queries
        """
        return normalize_path_for_db(file_path, self.root)

    def _find_similar_symbols(self, input_name: str, limit: int = 5) -> list[str]:
        """Find symbols similar to input for helpful 'Did you mean?' suggestions.

        Searches DEFINITION tables (symbols, react_components) for partial matches.
        Used when exact symbol lookup fails to help users find correct spelling.

        Args:
            input_name: User-provided symbol name that wasn't found
            limit: Maximum suggestions to return

        Returns:
            List of similar symbol names (up to limit)

        Example:
            # User typed "Sale" but component is "POSSale"
            suggestions = engine._find_similar_symbols("Sale")
            # Returns: ["POSSale", "SaleResponse", "SalesReport"]
        """
        cursor = self.repo_db.cursor()
        suggestions = set()

        definition_tables = ["symbols", "symbols_jsx", "react_components"]

        for table in definition_tables:
            cursor.execute(
                f"""
                SELECT DISTINCT name FROM {table}
                WHERE name LIKE ?
                LIMIT ?
            """,
                (f"%{input_name}%", limit),
            )

            for row in cursor.fetchall():
                suggestions.add(row["name"])

        return list(suggestions)[:limit]

    def _resolve_symbol(self, input_name: str) -> tuple[list[str], str | None]:
        """Resolve user input to qualified symbol name(s).

        Symbol Resolution Step (NOT a fallback - this is normalization).
        Maps imprecise user input to exact indexed symbols.

        The schema separates DEFINITIONS (symbols table) from USAGE (function_call_args).
        This method searches both to handle:
        1. Direct function calls: foo() -> callee_function = 'foo'
        2. Callback references: router.get(handler) -> argument_expr = 'handler'
        3. Symbol definitions: function foo() {} -> symbols.name = 'foo'

        Algorithm:
        1. Check DEFINITIONS (symbols, symbols_jsx, react_components)
        2. Check USAGE - direct calls (function_call_args.callee_function)
        3. Check USAGE - callbacks (function_call_args.argument_expr)
        4. If nothing found, suggest similar symbols

        Args:
            input_name: User-provided symbol name (may be unqualified)

        Returns:
            Tuple of (qualified_names: list[str], error: str | None)
            - If 0 matches: ([], "Symbol 'X' not found. Did you mean: Y, Z?")
            - If 1+ matches: ([qualified_names], None)

        Example:
            # User provides "getAllOrders"
            names, err = engine._resolve_symbol("getAllOrders")
            # Returns: (["orderController.getAllOrders"], None)
        """
        cursor = self.repo_db.cursor()
        found_symbols = set()

        for table in ["symbols", "symbols_jsx"]:
            cursor.execute(
                f"""
                SELECT DISTINCT name FROM {table} WHERE name = ?
            """,
                (input_name,),
            )
            for row in cursor.fetchall():
                found_symbols.add(row["name"])

            cursor.execute(
                f"""
                SELECT DISTINCT name FROM {table} WHERE name LIKE ?
            """,
                (f"%.{input_name}",),
            )
            for row in cursor.fetchall():
                found_symbols.add(row["name"])

            if "." in input_name:
                last_segment = input_name.split(".")[-1]
                cursor.execute(
                    f"""
                    SELECT DISTINCT name FROM {table} WHERE name LIKE ?
                """,
                    (f"%.{last_segment}",),
                )
                for row in cursor.fetchall():
                    found_symbols.add(row["name"])

        cursor.execute(
            """
            SELECT DISTINCT name FROM react_components WHERE name = ?
        """,
            (input_name,),
        )
        for row in cursor.fetchall():
            found_symbols.add(row["name"])

        for table in ["function_call_args", "function_call_args_jsx"]:
            cursor.execute(
                f"""
                SELECT DISTINCT callee_function FROM {table} WHERE callee_function = ?
            """,
                (input_name,),
            )
            for row in cursor.fetchall():
                found_symbols.add(row["callee_function"])

            cursor.execute(
                f"""
                SELECT DISTINCT callee_function FROM {table} WHERE callee_function LIKE ?
            """,
                (f"%.{input_name}",),
            )
            for row in cursor.fetchall():
                found_symbols.add(row["callee_function"])

            if "." in input_name:
                last_segment = input_name.split(".")[-1]
                cursor.execute(
                    f"""
                    SELECT DISTINCT callee_function FROM {table} WHERE callee_function LIKE ?
                """,
                    (f"%.{last_segment}",),
                )
                for row in cursor.fetchall():
                    found_symbols.add(row["callee_function"])

        for table in ["function_call_args", "function_call_args_jsx"]:
            cursor.execute(
                f"""
                SELECT DISTINCT argument_expr FROM {table}
                WHERE argument_expr = ? OR argument_expr LIKE ?
            """,
                (input_name, f"%.{input_name}"),
            )

            for row in cursor.fetchall():
                expr = row["argument_expr"]

                if expr and not any(c in expr for c in ["+", "-", "*", "/", "(", ")", " "]):
                    found_symbols.add(expr)

            if "." in input_name:
                last_segment = input_name.split(".")[-1]
                cursor.execute(
                    f"""
                    SELECT DISTINCT argument_expr FROM {table}
                    WHERE argument_expr LIKE ?
                """,
                    (f"%.{last_segment}",),
                )
                for row in cursor.fetchall():
                    expr = row["argument_expr"]
                    if expr and not any(c in expr for c in ["+", "-", "*", "/", "(", ")", " "]):
                        found_symbols.add(expr)

        if not found_symbols:
            suggestions = self._find_similar_symbols(input_name)
            msg = f"Symbol '{input_name}' not found."
            if suggestions:
                msg += f" Did you mean: {', '.join(suggestions)}?"
            msg += "\nTip: Run `aud query --symbol <partial>` to discover exact names."
            return [], msg

        return list(found_symbols), None

    def find_symbol(self, name: str, type_filter: str | None = None) -> list[SymbolInfo] | dict:
        """Find symbol definitions by exact name match.

        Queries both symbols and symbols_jsx tables for React/JSX support.

        Args:
            name: Exact symbol name to search for
            type_filter: Optional type filter (function, class, etc.)

        Returns:
            List of matching symbols with full context

        Example:
            symbols = engine.find_symbol("authenticateUser")
            for sym in symbols:
                print(f"{sym.name} at {sym.file}:{sym.line}")
        """
        cursor = self.repo_db.cursor()
        results = []

<<<<<<< HEAD
        # Query both main and JSX tables (different schemas!)
        # symbols: path, name, type, line, col, end_line, type_annotation, parameters, is_typed
        # symbols_jsx: path, name, type, line, col, jsx_mode, extraction_pass (simpler schema)

        # Query main symbols table (full schema)
        query = """
            SELECT path, name, type, line, end_line, type_annotation, is_typed
            FROM symbols
            WHERE name = ?
        """
        params = [name]
        if type_filter:
            query += " AND type = ?"
            params.append(type_filter)
=======
        for table in ["symbols", "symbols_jsx"]:
            query = f"""
                SELECT path, name, type, line, end_line, type_annotation, is_typed
                FROM {table}
                WHERE name = ?
            """
            params = [name]

            if type_filter:
                query += " AND type = ?"
                params.append(type_filter)
>>>>>>> 64bd607e

        cursor.execute(query, params)
        for row in cursor.fetchall():
            results.append(SymbolInfo(
                name=row['name'],
                type=row['type'],
                file=row['path'],  # Map path -> file
                line=row['line'],
                end_line=row['end_line'] or row['line'],
                signature=row['type_annotation'],
                is_exported=bool(row['is_typed']) if row['is_typed'] is not None else False,
                framework_type=None
            ))

        # Query JSX symbols table (simpler schema - no end_line, type_annotation, is_typed)
        query_jsx = """
            SELECT path, name, type, line
            FROM symbols_jsx
            WHERE name = ?
        """
        params_jsx = [name]
        if type_filter:
            query_jsx += " AND type = ?"
            params_jsx.append(type_filter)

<<<<<<< HEAD
        cursor.execute(query_jsx, params_jsx)
        for row in cursor.fetchall():
            results.append(SymbolInfo(
                name=row['name'],
                type=row['type'],
                file=row['path'],
                line=row['line'],
                end_line=row['line'],  # JSX doesn't track end_line
                signature=None,  # JSX doesn't track type_annotation
                is_exported=False,  # JSX doesn't track is_typed
                framework_type=None
            ))

        # [FIX] Deduplicate results by file and line to be 100% safe
=======
            for row in cursor.fetchall():
                results.append(
                    SymbolInfo(
                        name=row["name"],
                        type=row["type"],
                        file=row["path"],
                        line=row["line"],
                        end_line=row["end_line"] or row["line"],
                        signature=row["type_annotation"],
                        is_exported=bool(row["is_typed"]) if row["is_typed"] is not None else False,
                        framework_type=None,
                    )
                )

>>>>>>> 64bd607e
        unique_results = {}
        for sym in results:
            key = (sym.file, sym.line, sym.name)
            if key not in unique_results:
                unique_results[key] = sym
        results = list(unique_results.values())

        if not results:
            suggestions = self._find_similar_symbols(name)
            if suggestions:
                return {
                    "error": f"No symbol definitions found for '{name}'. Did you mean: {', '.join(suggestions)}?"
                }

        return results

    def get_callers(self, symbol_name: str, depth: int = 1) -> list[CallSite] | dict:
        """Find who calls a symbol (with optional transitive search).

        First resolves user input to qualified symbol name(s), then queries
        function_call_args table. For depth > 1, recursively finds callers
        of callers using BFS.

        Symbol Resolution:
            - "save" may resolve to ["User.save", "File.save"]
            - If ambiguous, returns callers for ALL matches with labeling
            - If not found, returns error dict

        Args:
            symbol_name: Symbol to find callers for (may be unqualified)
            depth: Traversal depth (1-5, default=1)

        Returns:
            List of call sites with full context, OR
            Dict with 'error' key if symbol not found, OR
            Dict with 'ambiguous' key listing possible matches

        Raises:
            ValueError: If depth < 1 or depth > 5

        Example:
            # Direct callers
            callers = engine.get_callers("validateInput", depth=1)

            # Transitive callers (3 levels deep)
            callers = engine.get_callers("validateInput", depth=3)

            # Unqualified name (will resolve)
            callers = engine.get_callers("save", depth=1)  # Finds User.save, File.save
        """
        if depth < 1 or depth > 5:
            raise ValueError("Depth must be between 1 and 5")

        resolved_names, error = self._resolve_symbol(symbol_name)

        if error:
            return {
                "error": error,
                "suggestion": "Use: aud query --symbol <partial> to search symbols",
            }

        cursor = self.repo_db.cursor()
        all_callers = []
        visited = set()

        symbols_to_query = resolved_names

        queue = deque([(name, 0) for name in symbols_to_query])

        while queue:
            current_symbol, current_depth = queue.popleft()

            if current_depth >= depth:
                continue

            for table in ["function_call_args", "function_call_args_jsx"]:
                query = f"""
                    SELECT DISTINCT
                        file, line, caller_function, callee_function, argument_expr
                    FROM {table}
                    WHERE callee_function = ?
                       OR argument_expr = ?
                       OR argument_expr LIKE ?
                    ORDER BY file, line
                """

                params = (current_symbol, current_symbol, f"%.{current_symbol}")

                cursor.execute(query, params)

                for row in cursor.fetchall():
                    call_site = CallSite(
                        caller_file=row["file"],
                        caller_line=row["line"],
                        caller_function=row["caller_function"],
                        callee_function=row["callee_function"],
                        arguments=[row["argument_expr"]] if row["argument_expr"] else [],
                    )

                    caller_key = (
                        call_site.caller_function,
                        call_site.caller_file,
                        call_site.caller_line,
                    )

                    if caller_key not in visited:
                        visited.add(caller_key)
                        all_callers.append(call_site)

                        if current_depth + 1 < depth and call_site.caller_function:
                            queue.append((call_site.caller_function, current_depth + 1))

        return all_callers

    def get_callees(self, symbol_name: str) -> list[CallSite]:
        """Find what a symbol calls.

        Query function_call_args WHERE caller_function matches.

        Args:
            symbol_name: Symbol to find callees for

        Returns:
            List of call sites showing what this symbol calls

        Example:
            callees = engine.get_callees("UserController.create")
            for call in callees:
                print(f"Calls: {call.callee_function}")
        """
        cursor = self.repo_db.cursor()
        callees = []

        for table in ["function_call_args", "function_call_args_jsx"]:
            query = f"""
                SELECT DISTINCT
                    file, line, caller_function, callee_function, argument_expr
                FROM {table}
                WHERE caller_function LIKE ?
                ORDER BY line
            """

            cursor.execute(query, (f"%{symbol_name}%",))

            for row in cursor.fetchall():
                callees.append(
                    CallSite(
                        caller_file=row["file"],
                        caller_line=row["line"],
                        caller_function=row["caller_function"],
                        callee_function=row["callee_function"],
                        arguments=[row["argument_expr"]] if row["argument_expr"] else [],
                    )
                )

        return callees

    def get_file_dependencies(
        self, file_path: str, direction: str = "both"
    ) -> dict[str, list[Dependency]]:
        """Get import dependencies for a file.

        Uses graphs.db edges table with graph_type='import'.

        Args:
            file_path: File to query (partial path match)
            direction: 'incoming', 'outgoing', or 'both'

        Returns:
            Dict with 'incoming' and/or 'outgoing' dependency lists

        Example:
            deps = engine.get_file_dependencies("src/auth.ts")
            print(f"Imported by: {deps['incoming']}")
            print(f"Imports: {deps['outgoing']}")
        """
        if not self.graph_db:
            return {"error": "Graph database not found. Run: aud graph build"}

        cursor = self.graph_db.cursor()
        result = {}

        if direction in ["incoming", "both"]:
            cursor.execute(
                """
                SELECT source, target, type, line
                FROM edges
                WHERE target LIKE ? AND graph_type = 'import'
                ORDER BY source
            """,
                (f"%{file_path}%",),
            )

            result["incoming"] = [
                Dependency(
                    source_file=row["source"],
                    target_file=row["target"],
                    import_type=row["type"],
                    line=row["line"] or 0,
                    symbols=[],
                )
                for row in cursor.fetchall()
            ]

        if direction in ["outgoing", "both"]:
            cursor.execute(
                """
                SELECT source, target, type, line
                FROM edges
                WHERE source LIKE ? AND graph_type = 'import'
                ORDER BY target
            """,
                (f"%{file_path}%",),
            )

            result["outgoing"] = [
                Dependency(
                    source_file=row["source"],
                    target_file=row["target"],
                    import_type=row["type"],
                    line=row["line"] or 0,
                    symbols=[],
                )
                for row in cursor.fetchall()
            ]

        return result

    def get_api_handlers(self, route_pattern: str) -> list[dict]:
        """Find API endpoint handlers.

        Direct query on api_endpoints table.

        Args:
            route_pattern: Route to search (supports LIKE wildcards)

        Returns:
            List of endpoint info dicts

        Example:
            endpoints = engine.get_api_handlers("/users")
            for ep in endpoints:
                print(f"{ep['method']} {ep['path']} -> {ep['handler_function']}")
        """

        if route_pattern.startswith("C:/Program Files/Git"):
            route_pattern = route_pattern.replace("C:/Program Files/Git", "")

        cursor = self.repo_db.cursor()

        cursor.execute(
            """
            SELECT ae.file, ae.line, ae.method, ae.pattern, ae.path, ae.full_path,
                   ae.handler_function,
                   GROUP_CONCAT(aec.control_name, ', ') AS controls,
                   CASE WHEN COUNT(aec.control_name) > 0 THEN 1 ELSE 0 END AS has_auth,
                   COUNT(aec.control_name) AS control_count
            FROM api_endpoints ae
            LEFT JOIN api_endpoint_controls aec
              ON ae.file = aec.endpoint_file
              AND ae.line = aec.endpoint_line
            WHERE ae.full_path LIKE ? OR ae.pattern LIKE ? OR ae.path LIKE ?
            GROUP BY ae.file, ae.line, ae.method, ae.path
            ORDER BY ae.full_path, ae.method
        """,
            (f"%{route_pattern}%", f"%{route_pattern}%", f"%{route_pattern}%"),
        )

        results = []
        for row in cursor.fetchall():
            row_dict = dict(row)

            controls_str = row_dict.get("controls")
            if controls_str:
                row_dict["controls"] = [c.strip() for c in controls_str.split(",")]
            else:
                row_dict["controls"] = []
            results.append(row_dict)
        return results

    def get_component_tree(self, component_name: str) -> dict:
        """Get React component hierarchy.

        Uses:
        - react_components table (definition)
        - react_hooks table (hooks used)
        - function_call_args_jsx (child components)

        Args:
            component_name: Component to query

        Returns:
            Dict with component info, hooks, and children

        Example:
            tree = engine.get_component_tree("UserProfile")
            print(f"Hooks: {tree['hooks']}")
            print(f"Children: {tree['children']}")
        """
        cursor = self.repo_db.cursor()

        cursor.execute(
            """
            SELECT
                rc.file, rc.name, rc.type, rc.start_line, rc.end_line,
                rc.has_jsx, rc.props_type,
                GROUP_CONCAT(rch.hook_name) as hooks_concat
            FROM react_components rc
            LEFT JOIN react_component_hooks rch
                ON rc.file = rch.component_file AND rc.name = rch.component_name
            WHERE rc.name = ?
            GROUP BY rc.file, rc.name, rc.type, rc.start_line, rc.end_line, rc.has_jsx, rc.props_type
        """,
            (component_name,),
        )

        row = cursor.fetchone()
        if not row:
            msg = f"Component not found: {component_name}"
            suggestions = self._find_similar_symbols(component_name)
            if suggestions:
                msg += f". Did you mean: {', '.join(suggestions)}?"
            return {"error": msg}

        result = dict(row)

        hooks_concat = result.pop("hooks_concat", None)
        if hooks_concat:
            result["hooks"] = hooks_concat.split(",")
        else:
            result["hooks"] = []

        cursor.execute(
            """
            SELECT DISTINCT callee_function as child_component, line
            FROM function_call_args_jsx
            WHERE file = ? AND callee_function IN (SELECT name FROM react_components)
            ORDER BY line
        """,
            (result["file"],),
        )
        result["children"] = [dict(r) for r in cursor.fetchall()]

        return result

    def get_data_dependencies(self, symbol_name: str) -> dict[str, list[dict]]:
        """Get data dependencies (reads/writes) for a function.

        Uses assignments table (HAS in_function column).
        NOT variable_usage (that has in_component for React components).

        Data flow analysis:
        - READS: Variables consumed by the function (from source_vars JSON array)
        - WRITES: Variables assigned by the function (target_var)

        Args:
            symbol_name: Function name to analyze

        Returns:
            Dict with 'reads' and 'writes' lists

        Example:
            deps = engine.get_data_dependencies("createApp")
            for read in deps['reads']:
                print(f"Reads: {read['variable']}")
            for write in deps['writes']:
                print(f"Writes: {write['variable']} = {write['expression']}")

        Raises:
            ValueError: If symbol_name is empty
        """
        if not symbol_name:
            raise ValueError("symbol_name cannot be empty")

        cursor = self.repo_db.cursor()

        cursor.execute(
            """
            SELECT target_var, source_expr, line, file
            FROM assignments
            WHERE in_function = ?
            ORDER BY line
        """,
            (symbol_name,),
        )

        writes = []
        for row in cursor.fetchall():
            writes.append(
                {
                    "variable": row["target_var"],
                    "expression": row["source_expr"],
                    "line": row["line"],
                    "file": row["file"],
                }
            )

        cursor.execute(
            """
            SELECT DISTINCT asrc.source_var_name
            FROM assignments a
            JOIN assignment_sources asrc
                ON a.file = asrc.assignment_file
                AND a.line = asrc.assignment_line
                AND a.target_var = asrc.assignment_target
            WHERE a.in_function = ?
        """,
            (symbol_name,),
        )

        all_reads = {row["source_var_name"] for row in cursor.fetchall() if row["source_var_name"]}

        reads = [{"variable": var} for var in sorted(all_reads)]

        return {"reads": reads, "writes": writes}

    def trace_variable_flow(self, var_name: str, from_file: str, depth: int = 3) -> list[dict]:
        """Trace variable through def-use chains using assignment_sources.

        Uses BFS traversal through assignment_sources junction table to find
        how variables flow through assignments (X = Y → Z = X → A = Z).

        This is PURE DATA FLOW analysis (what data moves where), complementing
        get_callers() which is CONTROL FLOW analysis (who calls what).

        Args:
            var_name: Variable name to trace
            from_file: Starting file path (can be partial)
            depth: Traversal depth (1-5, default=3)

        Returns:
            List of flow step dicts with from_var, to_var, expression, file, line, depth

        Example:
            # Trace how userToken flows through code
            flow = engine.trace_variable_flow("userToken", "auth.ts", depth=3)
            for step in flow:
                print(f"{step['from_var']} -> {step['to_var']} at {step['file']}:{step['line']}")

        Raises:
            ValueError: If depth < 1 or depth > 5 or var_name empty
        """
        if not var_name:
            raise ValueError("var_name cannot be empty")
        if depth < 1 or depth > 5:
            raise ValueError("Depth must be between 1 and 5")

        cursor = self.repo_db.cursor()
        flows = []
        queue = deque([(var_name, from_file, 0)])
        visited = set()

        while queue:
            current_var, current_file, current_depth = queue.popleft()

            if current_depth >= depth:
                continue

            visit_key = (current_var, current_file)
            if visit_key in visited:
                continue
            visited.add(visit_key)

            cursor.execute(
                """
                SELECT
                    a.target_var,
                    a.source_expr,
                    a.file,
                    a.line,
                    a.in_function,
                    asrc.source_var_name
                FROM assignments a
                JOIN assignment_sources asrc
                    ON a.file = asrc.assignment_file
                    AND a.line = asrc.assignment_line
                    AND a.target_var = asrc.assignment_target
                WHERE asrc.source_var_name = ?
                    AND a.file LIKE ?
            """,
                (current_var, f"%{current_file}%"),
            )

            for row in cursor.fetchall():
                flow_step = {
                    "from_var": current_var,
                    "to_var": row["target_var"],
                    "expression": row["source_expr"],
                    "file": row["file"],
                    "line": row["line"],
                    "function": row["in_function"] or "global",
                    "depth": current_depth + 1,
                }
                flows.append(flow_step)

                if current_depth + 1 < depth:
                    queue.append((row["target_var"], row["file"], current_depth + 1))

        return flows

    def get_cross_function_taint(self, function_name: str) -> list[dict]:
        """Track variables returned from function and assigned elsewhere.

        This is ADVANCED DATA FLOW: combines function_return_sources with assignment_sources
        to find cross-function taint propagation (function A returns X → function B assigns X to Y).

        One of the 7 advanced query capabilities unlocked by schema normalization.

        Args:
            function_name: Function whose return values to trace

        Returns:
            List of cross-function flow dicts with return_var, assignment_var, files, lines

        Example:
            # Track how validateUser's returns propagate
            flows = engine.get_cross_function_taint("validateUser")
            for flow in flows:
                print(f"Returns {flow['return_var']} -> Assigned to {flow['assignment_var']}")

        Raises:
            ValueError: If function_name is empty
        """
        if not function_name:
            raise ValueError("function_name cannot be empty")

        cursor = self.repo_db.cursor()

        cursor.execute(
            """
            SELECT
                frs.return_var_name,
                frs.return_file,
                frs.return_line,
                a.target_var AS assignment_var,
                a.file AS assignment_file,
                a.line AS assignment_line,
                a.in_function AS assigned_in_function
            FROM function_return_sources frs
            JOIN assignment_sources asrc
                ON frs.return_var_name = asrc.source_var_name
            JOIN assignments a
                ON asrc.assignment_file = a.file
                AND asrc.assignment_line = a.line
                AND asrc.assignment_target = a.target_var
            WHERE frs.return_function = ?
            ORDER BY frs.return_line, a.line
        """,
            (function_name,),
        )

        flows = []
        for row in cursor.fetchall():
            flows.append(
                {
                    "return_var": row["return_var_name"],
                    "return_file": row["return_file"],
                    "return_line": row["return_line"],
                    "assignment_var": row["assignment_var"],
                    "assignment_file": row["assignment_file"],
                    "assignment_line": row["assignment_line"],
                    "assigned_in_function": row["assigned_in_function"] or "global",
                    "flow_type": "cross_function_taint",
                }
            )

        return flows

    def get_api_security_coverage(self, route_pattern: str | None = None) -> list[dict]:
        """Find API endpoints and their authentication controls via junction table.

        Uses api_endpoint_controls junction table to show which auth mechanisms
        protect each endpoint (JWT, session, API key, etc.).

        One of the 7 advanced query capabilities unlocked by schema normalization.

        Args:
            route_pattern: Optional route pattern to filter (partial match)

        Returns:
            List of endpoint dicts with route, method, and controls list

        Example:
            # Check auth coverage for /users endpoints
            coverage = engine.get_api_security_coverage("/users")
            for ep in coverage:
                print(f"{ep['method']} {ep['route']}: {len(ep['controls'])} controls")

        Raises:
            None - gracefully returns empty list if tables missing
        """
        cursor = self.repo_db.cursor()

        if route_pattern:
            cursor.execute(
                """
                SELECT
                    ae.file,
                    ae.line,
                    ae.method,
                    ae.pattern,
                    ae.path,
                    ae.handler_function,
                    GROUP_CONCAT(aec.control_name, ', ') AS controls
                FROM api_endpoints ae
                LEFT JOIN api_endpoint_controls aec
                    ON ae.file = aec.endpoint_file
                    AND ae.line = aec.endpoint_line
                WHERE ae.pattern LIKE ? OR ae.path LIKE ?
                GROUP BY ae.file, ae.line, ae.method, ae.path
                ORDER BY ae.path, ae.method
            """,
                (f"%{route_pattern}%", f"%{route_pattern}%"),
            )
        else:
            cursor.execute("""
                SELECT
                    ae.file,
                    ae.line,
                    ae.method,
                    ae.pattern,
                    ae.path,
                    ae.handler_function,
                    GROUP_CONCAT(aec.control_name, ', ') AS controls
                FROM api_endpoints ae
                LEFT JOIN api_endpoint_controls aec
                    ON ae.file = aec.endpoint_file
                    AND ae.line = aec.endpoint_line
                GROUP BY ae.file, ae.line, ae.method, ae.path
                ORDER BY ae.path, ae.method
            """)

        endpoints = []
        for row in cursor.fetchall():
            controls_str = row["controls"] or ""
            controls_list = [c.strip() for c in controls_str.split(",") if c.strip()]

            endpoints.append(
                {
                    "file": row["file"],
                    "line": row["line"],
                    "method": row["method"],
                    "pattern": row["pattern"],
                    "path": row["path"],
                    "handler_function": row["handler_function"],
                    "controls": controls_list,
                    "control_count": len(controls_list),
                    "has_auth": len(controls_list) > 0,
                }
            )

        return endpoints

    def get_findings(
        self,
        file_path: str | None = None,
        tool: str | None = None,
        severity: str | None = None,
        rule: str | None = None,
        category: str | None = None,
    ) -> list[dict]:
        """Query findings from findings_consolidated table.

        Direct SQL query on findings table instead of reading chunked JSON files.
        Much faster (<20ms vs reading 3 x 65KB JSON files) and no truncation limits.

        Replaces workflow:
        OLD: Read .pf/readthis/patterns_chunk01.json (chunked, limited to 3 chunks)
        NEW: aud context query --findings --severity HIGH (instant, no limits)

        Args:
            file_path: Filter by file path (partial match supported)
            tool: Filter by tool (patterns, taint, eslint, cfg-analysis, etc.)
            severity: Filter by severity (CRITICAL, HIGH, MEDIUM, LOW, INFO)
            rule: Filter by rule name (partial match supported)
            category: Filter by category

        Returns:
            List of finding dicts with file, line, rule, tool, message, severity, etc.

        Example:
            # Get all HIGH severity findings
            findings = engine.get_findings(severity='HIGH')

            # Get taint findings in auth files
            findings = engine.get_findings(file_path='auth', tool='taint')

            # Get specific pattern rule
            findings = engine.get_findings(rule='sql-injection')

        Raises:
            None - gracefully returns empty list if table missing
        """
        cursor = self.repo_db.cursor()

        where_clauses = []
        params = []

        if file_path:
            where_clauses.append("file LIKE ?")
            params.append(f"%{file_path}%")

        if tool:
            where_clauses.append("tool = ?")
            params.append(tool)

        if severity:
            where_clauses.append("severity = ?")
            params.append(severity)

        if rule:
            where_clauses.append("rule LIKE ?")
            params.append(f"%{rule}%")

        if category:
            where_clauses.append("category = ?")
            params.append(category)

        where_sql = " AND ".join(where_clauses) if where_clauses else "1=1"

        cursor.execute(
            f"""
            SELECT file, line, column, rule, tool, message, severity,
                   category, confidence, cwe,
                   cfg_function, cfg_complexity, cfg_block_count,
                   graph_id, graph_score, graph_centrality,
                   mypy_error_code, mypy_severity_int,
                   tf_finding_id, tf_resource_id, tf_remediation
            FROM findings_consolidated
            WHERE {where_sql}
            ORDER BY severity DESC, file, line
            LIMIT 1000
        """,
            params,
        )

        findings = []
        for row in cursor.fetchall():
            finding = {
                "file": row["file"],
                "line": row["line"],
                "column": row["column"],
                "rule": row["rule"],
                "tool": row["tool"],
                "message": row["message"],
                "severity": row["severity"],
                "category": row["category"],
                "confidence": row["confidence"],
                "cwe": row["cwe"],
            }

<<<<<<< HEAD
            # Build details dict from typed columns (no JSON parsing)
            details = {}
            tool = row['tool']

            if tool == 'cfg-analysis':
                if row['cfg_function']:
                    details['function'] = row['cfg_function']
                if row['cfg_complexity'] is not None:
                    details['complexity'] = row['cfg_complexity']
                if row['cfg_block_count'] is not None:
                    details['block_count'] = row['cfg_block_count']

            elif tool == 'graph-analysis':
                if row['graph_id']:
                    details['id'] = row['graph_id']
                if row['graph_score'] is not None:
                    details['score'] = row['graph_score']
                if row['graph_centrality'] is not None:
                    details['centrality'] = row['graph_centrality']

            elif tool == 'mypy':
                if row['mypy_error_code']:
                    details['error_code'] = row['mypy_error_code']
                if row['mypy_severity_int'] is not None:
                    details['severity'] = row['mypy_severity_int']

            elif tool == 'terraform':
                if row['tf_finding_id']:
                    details['finding_id'] = row['tf_finding_id']
                if row['tf_resource_id']:
                    details['resource_id'] = row['tf_resource_id']
                if row['tf_remediation']:
                    details['remediation'] = row['tf_remediation']

            if details:
                finding['details'] = details
=======
            if row["details_json"]:
                import json

                try:
                    finding["details"] = json.loads(row["details_json"])
                except (json.JSONDecodeError, TypeError):
                    pass
>>>>>>> 64bd607e

            findings.append(finding)

        return findings

    def pattern_search(
        self,
        pattern: str,
        type_filter: str | None = None,
        path_filter: str | None = None,
        limit: int = 100,
    ) -> list[SymbolInfo]:
        """Search symbols by pattern (LIKE query).

        Faster than Compass's vector similarity (no ML, no CUDA).
        Uses SQL LIKE for instant pattern matching.

        Args:
            pattern: Search pattern (supports % wildcards)
            type_filter: Filter by symbol type (function, class, etc.)
            path_filter: Filter by file path (supports % wildcards)
            limit: Maximum results to return

        Returns:
            List of matching symbols

        Example:
            # Find all auth-related functions
            results = engine.pattern_search("auth%", type_filter="function")

            # Find all validation code
            results = engine.pattern_search("%valid%")

            # Find all controllers in src/api/
            results = engine.pattern_search("%Controller%", path_filter="src/api/%")

            # List everything in a path
            results = engine.pattern_search("%", path_filter="services/%")
        """
        cursor = self.repo_db.cursor()
        results = []

        for table in ["symbols", "symbols_jsx"]:
            query = f"""
                SELECT path, name, type, line, end_line, type_annotation, is_typed
                FROM {table}
                WHERE name LIKE ?
            """
            params = [pattern]

            if type_filter:
                query += " AND type = ?"
                params.append(type_filter)

            if path_filter:
                query += " AND path LIKE ?"
                params.append(path_filter)

            query += " ORDER BY path, line"
            query += f" LIMIT {limit}"

            cursor.execute(query, params)

            for row in cursor.fetchall():
                results.append(
                    SymbolInfo(
                        name=row["name"],
                        type=row["type"],
                        file=row["path"],
                        line=row["line"],
                        end_line=row["end_line"] or row["line"],
                        signature=row["type_annotation"],
                        is_exported=bool(row["is_typed"]) if row["is_typed"] is not None else False,
                        framework_type=None,
                    )
                )

        return results[:limit]

    def category_search(self, category: str, limit: int = 200) -> dict[str, list[dict]]:
        """Search across pattern tables by security category.

        NO embeddings, NO inference - direct queries on indexed pattern tables.
        100x faster than Compass's vector similarity.

        Args:
            category: Security category (jwt, oauth, password, sql, xss, etc.)
            limit: Maximum results per table

        Returns:
            Dict with category results from multiple tables

        Example:
            # Find all JWT usage
            results = engine.category_search("jwt")
            # Returns: jwt_patterns, findings for JWT, symbols with JWT

            # Find all authentication code
            results = engine.category_search("auth")
        """
        cursor = self.repo_db.cursor()
        results = {}

        category_tables = {
            "jwt": ["jwt_patterns"],
            "oauth": ["oauth_patterns"],
            "password": ["password_patterns"],
            "session": ["session_patterns"],
            "sql": ["sql_queries", "orm_queries"],
            "xss": ["react_components"],
            "auth": ["jwt_patterns", "oauth_patterns", "password_patterns", "session_patterns"],
        }

        tables = category_tables.get(category.lower(), [])

        for table in tables:
            validated_table = validate_table_name(table)
            cursor.execute(f"SELECT * FROM {validated_table} LIMIT {limit}")
            rows = cursor.fetchall()
            if rows:
                results[table] = [dict(row) for row in rows]

        cursor.execute(
            f"SELECT * FROM findings_consolidated WHERE category LIKE ? LIMIT {limit}",
            (f"%{category}%",),
        )
        findings = cursor.fetchall()
        if findings:
            results["findings"] = [dict(row) for row in findings]

        pattern_results = self.pattern_search(f"%{category}%", limit=limit)
        if pattern_results:
            results["symbols"] = [asdict(s) for s in pattern_results]

        return results

    def cross_table_search(
        self, search_term: str, include_tables: list[str] | None = None, limit: int = 50
    ) -> dict[str, list[dict]]:
        """Search across multiple tables (exploratory analysis).

        Better than Compass's "semantic search" because we return EXACT matches
        from RICH data (TypeScript compiler, not tree-sitter).

        Args:
            search_term: Term to search for
            include_tables: Tables to search (default: all major tables)
            limit: Results per table

        Returns:
            Dict of results from each table

        Example:
            # Find everything about payments
            results = engine.cross_table_search("payment")
            # Returns: symbols, findings, api_endpoints, etc.

            # Search specific tables
            results = engine.cross_table_search(
                "user",
                include_tables=["symbols", "api_endpoints", "findings_consolidated"]
            )
        """
        cursor = self.repo_db.cursor()
        results = {}

        if not include_tables:
            include_tables = [
                "symbols",
                "api_endpoints",
                "react_components",
                "findings_consolidated",
                "function_call_args",
                "assignments",
            ]

        for table in include_tables:
            validated_table = validate_table_name(table)

            cursor.execute(f"PRAGMA table_info({validated_table})")
            columns = [row[1] for row in cursor.fetchall()]

            text_columns = [
                c
                for c in columns
                if c
                in [
                    "name",
                    "file",
                    "route",
                    "handler_function",
                    "callee_function",
                    "target_var",
                    "variable_name",
                    "message",
                    "rule",
                ]
            ]

            if not text_columns:
                continue

            where_parts = [f"{col} LIKE ?" for col in text_columns]
            where_clause = " OR ".join(where_parts)
            params = [f"%{search_term}%"] * len(text_columns)

            query = f"SELECT * FROM {validated_table} WHERE {where_clause} LIMIT {limit}"
            cursor.execute(query, params)
            rows = cursor.fetchall()

            if rows:
                results[table] = [dict(row) for row in rows]

        return results

    REACT_HOOK_NAMES = {
        "useState",
        "useEffect",
        "useCallback",
        "useMemo",
        "useRef",
        "useContext",
        "useReducer",
        "useLayoutEffect",
        "useImperativeHandle",
        "useDebugValue",
        "useTransition",
        "useDeferredValue",
        "useId",
        "useSyncExternalStore",
        "useInsertionEffect",
        "useAuth",
        "useForm",
        "useQuery",
        "useMutation",
        "useSelector",
        "useDispatch",
        "useNavigate",
        "useParams",
        "useLocation",
        "useHistory",
        "useRouter",
        "useStore",
        "useTheme",
        "useModal",
        "useToast",
    }

    def get_file_symbols(self, file_path: str, limit: int = 50) -> list[dict]:
        """Get all symbols defined in a file.

        Args:
            file_path: File path (partial match supported)
            limit: Max results

        Returns:
            List of {name, type, line, end_line, signature, path} dicts
        """
        cursor = self.repo_db.cursor()
        results = []

        normalized_path = self._normalize_path(file_path)

        for table in ["symbols", "symbols_jsx"]:
            cursor.execute(
                f"""
                SELECT name, type, line, end_line, type_annotation, path
                FROM {table}
                WHERE path LIKE ?
                  AND type NOT IN ('call')
                ORDER BY line
                LIMIT ?
            """,
                (f"%{normalized_path}", limit - len(results)),
            )

            for row in cursor.fetchall():
                results.append(
                    {
                        "name": row["name"],
                        "type": row["type"],
                        "line": row["line"],
                        "end_line": row["end_line"] or row["line"],
                        "signature": row["type_annotation"],
                        "path": row["path"],
                    }
                )

        return results[:limit]

    def get_file_hooks(self, file_path: str) -> list[dict]:
        """Get React/Vue hooks used in a file.

        IMPORTANT: Filters react_hooks table which contains BOTH hooks AND method calls.
        Only returns actual React hooks (useState, useEffect, etc.) or custom hooks
        that follow the useXxx naming convention.

        Args:
            file_path: File path (partial match supported)

        Returns:
            List of {hook_name, line} dicts
        """
        cursor = self.repo_db.cursor()
        results = []

        normalized_path = self._normalize_path(file_path)

        cursor.execute(
            """
            SELECT DISTINCT hook_name, line
            FROM react_hooks
            WHERE file LIKE ?
            ORDER BY line
        """,
            (f"%{normalized_path}",),
        )

        for row in cursor.fetchall():
            hook = row["hook_name"]

            is_known_hook = hook in self.REACT_HOOK_NAMES
            is_custom_hook = hook.startswith("use") and len(hook) > 3 and hook[3].isupper()
            if is_known_hook or is_custom_hook:
                results.append(
                    {
                        "hook_name": hook,
                        "line": row["line"],
                    }
                )

        cursor.execute(
            """
            SELECT DISTINCT hook_name, line
            FROM vue_hooks
            WHERE file LIKE ?
            ORDER BY line
        """,
            (f"%{normalized_path}",),
        )

        for row in cursor.fetchall():
            results.append(
                {
                    "hook_name": row["hook_name"],
                    "line": row["line"],
                }
            )

        return results

    def get_file_imports(self, file_path: str, limit: int = 50) -> list[dict]:
        """Get imports declared in a file.

        Uses refs table for what THIS file imports.

        Args:
            file_path: File path (partial match)
            limit: Max results

        Returns:
            List of {module, kind, line} dicts
        """
        cursor = self.repo_db.cursor()

        normalized_path = self._normalize_path(file_path)

        cursor.execute(
            """
            SELECT value, kind, line
            FROM refs
            WHERE src LIKE ?
            ORDER BY line
            LIMIT ?
        """,
            (f"%{normalized_path}", limit),
        )

        return [
            {"module": row["value"], "kind": row["kind"], "line": row["line"]}
            for row in cursor.fetchall()
        ]

    def get_file_importers(self, file_path: str, limit: int = 50) -> list[dict]:
        """Get files that import this file.

        Uses edges table in graphs.db with graph_type='import'.

        Args:
            file_path: File path (partial match)
            limit: Max results

        Returns:
            List of {source_file, type, line} dicts
        """
        if not self.graph_db:
            return []

        cursor = self.graph_db.cursor()

        normalized_path = self._normalize_path(file_path)

        cursor.execute(
            """
            SELECT source, type, line
            FROM edges
            WHERE target LIKE ? AND graph_type = 'import'
            ORDER BY source
            LIMIT ?
        """,
            (f"%{normalized_path}%", limit),
        )

        return [
            {"source_file": row["source"], "type": row["type"], "line": row["line"] or 0}
            for row in cursor.fetchall()
        ]

    NOISE_FUNCTIONS = {
        "print",
        "len",
        "str",
        "int",
        "float",
        "bool",
        "list",
        "dict",
        "set",
        "tuple",
        "range",
        "enumerate",
        "zip",
        "isinstance",
        "issubclass",
        "super",
        "getattr",
        "setattr",
        "hasattr",
        "delattr",
        "min",
        "max",
        "sum",
        "any",
        "all",
        "open",
        "repr",
        "type",
        "help",
        "dir",
        "id",
        "input",
        "abs",
        "round",
        "sorted",
        "reversed",
        "filter",
        "map",
        "format",
        "ord",
        "chr",
        "hex",
        "bin",
        "oct",
        "hash",
        "callable",
        "vars",
        "locals",
        "globals",
        "iter",
        "next",
        "slice",
        "property",
        "staticmethod",
        "classmethod",
        "object",
        "bytes",
        "bytearray",
        "Exception",
        "ValueError",
        "TypeError",
        "RuntimeError",
        "KeyError",
        "IndexError",
        "AttributeError",
        "ImportError",
        "OSError",
        "IOError",
        "FileNotFoundError",
        "NotImplementedError",
        "StopIteration",
        "AssertionError",
        "ZeroDivisionError",
        "OverflowError",
        "console.log",
        "console.error",
        "console.warn",
        "console.info",
        "console.debug",
        "require",
        "import",
        "typeof",
        "parseInt",
        "parseFloat",
        "JSON.stringify",
        "JSON.parse",
        "Object.keys",
        "Object.values",
        "Object.entries",
        "Array.isArray",
        "String",
        "Number",
        "Boolean",
        "Array",
        "Object",
        "Promise",
        "setTimeout",
        "setInterval",
        "clearTimeout",
        "clearInterval",
        "describe",
        "it",
        "test",
        "expect",
        "beforeEach",
        "afterEach",
        "beforeAll",
        "afterAll",
        "jest",
        "assert",
        "pytest",
    }

    def get_file_outgoing_calls(self, file_path: str, limit: int = 50) -> list[dict]:
        """Get function calls made FROM this file.

        Args:
            file_path: File path (partial match)
            limit: Max results

        Returns:
            List of {callee_function, line, arguments, caller_function, file} dicts
        """
        cursor = self.repo_db.cursor()
        results = []

        normalized_path = self._normalize_path(file_path)

        noise_list = list(self.NOISE_FUNCTIONS)
        placeholders = ", ".join(["?"] * len(noise_list))

        for table in ["function_call_args", "function_call_args_jsx"]:
            cursor.execute(
                f"""
                SELECT DISTINCT callee_function, line, argument_expr, caller_function, file
                FROM {table}
                WHERE file LIKE ?
                  AND callee_function NOT IN ({placeholders})
                ORDER BY line
                LIMIT ?
            """,
                [f"%{normalized_path}"] + noise_list + [limit - len(results)],
            )

            for row in cursor.fetchall():
                results.append(
                    {
                        "callee_function": row["callee_function"],
                        "line": row["line"],
                        "arguments": row["argument_expr"] or "",
                        "caller_function": row["caller_function"],
                        "file": row["file"],
                    }
                )

        return results[:limit]

    def get_file_incoming_calls(self, file_path: str, limit: int = 50) -> list[dict]:
        """Get calls TO symbols defined in this file.

        Optimized: Single query with IN clause instead of O(N) loop.

        Args:
            file_path: File path (partial match)
            limit: Max results

        Returns:
            List of {caller_file, caller_line, caller_function, callee_function} dicts
        """
        cursor = self.repo_db.cursor()

        normalized_path = self._normalize_path(file_path)

        cursor.execute(
            """
            SELECT DISTINCT name FROM symbols
            WHERE path LIKE ? AND type IN ('function', 'class', 'method')
        """,
            (f"%{normalized_path}",),
        )

        symbol_names = [row["name"] for row in cursor.fetchall()]

        if not symbol_names:
            return []

        placeholders = ",".join(["?" for _ in symbol_names])

        results = []
        for table in ["function_call_args", "function_call_args_jsx"]:
            cursor.execute(
                f"""
                SELECT DISTINCT file, line, caller_function, callee_function
                FROM {table}
                WHERE callee_function IN ({placeholders})
                  AND file NOT LIKE ?
                ORDER BY file, line
                LIMIT ?
            """,
                (*symbol_names, f"%{normalized_path}", limit - len(results)),
            )

            for row in cursor.fetchall():
                results.append(
                    {
                        "caller_file": row["file"],
                        "caller_line": row["line"],
                        "caller_function": row["caller_function"],
                        "callee_function": row["callee_function"],
                    }
                )

            if len(results) >= limit:
                break

        return results[:limit]

    def get_file_framework_info(self, file_path: str) -> dict:
        """Get framework-specific information for a file.

        Auto-detects framework from file extension and queries appropriate tables:
        - React/Vue: components, hooks
        - Express: middleware, routes
        - Flask/FastAPI: routes, decorators
        - Sequelize/SQLAlchemy: models, relationships

        Args:
            file_path: File path (partial match)

        Returns:
            Dict with framework name and relevant data
        """
        cursor = self.repo_db.cursor()
        result = {"framework": None}

        normalized_path = self._normalize_path(file_path)

        ext = file_path.split(".")[-1].lower() if "." in file_path else ""

        if ext in ("tsx", "jsx", "vue"):
            cursor.execute(
                """
                SELECT name, type, start_line, end_line, props_type
                FROM react_components
                WHERE file LIKE ?
            """,
                (f"%{normalized_path}",),
            )
            components = [dict(row) for row in cursor.fetchall()]
            if components:
                result["framework"] = "react"
                result["components"] = components

            cursor.execute(
                """
                SELECT name, type, start_line, end_line
                FROM vue_components
                WHERE file LIKE ?
            """,
                (f"%{normalized_path}",),
            )
            vue_comps = [dict(row) for row in cursor.fetchall()]
            if vue_comps:
                result["framework"] = "vue"
                result["components"] = vue_comps

        if ext in ("ts", "js", "mjs"):
            cursor.execute(
                """
                SELECT method, path, handler_function, line
                FROM api_endpoints
                WHERE file LIKE ?
            """,
                (f"%{normalized_path}",),
            )
            routes = [dict(row) for row in cursor.fetchall()]
            if routes:
                result["framework"] = result.get("framework") or "express"
                result["routes"] = routes

            cursor.execute(
                """
                SELECT route_path, route_method, handler_expr, execution_order
                FROM express_middleware_chains
                WHERE file LIKE ?
                ORDER BY route_path, execution_order
            """,
                (f"%{normalized_path}",),
            )
            middleware = [dict(row) for row in cursor.fetchall()]
            if middleware:
                result["framework"] = result.get("framework") or "express"
                result["middleware"] = middleware

        if ext == "py":
            cursor.execute(
                """
                SELECT method, pattern, handler_function, framework, line
                FROM python_routes
                WHERE file LIKE ?
            """,
                (f"%{normalized_path}",),
            )
            routes = [dict(row) for row in cursor.fetchall()]
            if routes:
                result["framework"] = routes[0].get("framework", "flask")
                result["routes"] = routes

            cursor.execute(
                """
                SELECT decorator_name, target_name, line
                FROM python_decorators
                WHERE file LIKE ?
            """,
                (f"%{normalized_path}",),
            )
            decorators = [dict(row) for row in cursor.fetchall()]
            if decorators:
                result["decorators"] = decorators

        cursor.execute(
            """
            SELECT model_name, table_name, line
            FROM sequelize_models
            WHERE file LIKE ?
        """,
            (f"%{normalized_path}",),
        )
        models = [dict(row) for row in cursor.fetchall()]
        if models:
            result["framework"] = result.get("framework") or "sequelize"
            result["models"] = models

        return result

    def get_file_context_bundle(self, file_path: str, limit: int = 20) -> dict:
        """Aggregate all context for a file in one call.

        This is the main entry point for 'aud explain <file>'.

        Args:
            file_path: File path (partial match supported)
            limit: Max items per section

        Returns:
            Dict with all sections: symbols, hooks, imports, importers,
            outgoing_calls, incoming_calls, framework_info

        Note: Queries for limit+1 items to enable accurate truncation detection.
              Caller should check len(section) > limit to detect truncation.
        """

        query_limit = limit + 1
        return {
            "target": file_path,
            "target_type": "file",
            "symbols": self.get_file_symbols(file_path, query_limit),
            "hooks": self.get_file_hooks(file_path),
            "imports": self.get_file_imports(file_path, query_limit),
            "importers": self.get_file_importers(file_path, query_limit),
            "outgoing_calls": self.get_file_outgoing_calls(file_path, query_limit),
            "incoming_calls": self.get_file_incoming_calls(file_path, query_limit),
            "framework_info": self.get_file_framework_info(file_path),
        }

    def get_symbol_context_bundle(self, symbol_name: str, limit: int = 20, depth: int = 1) -> dict:
        """Aggregate all context for a symbol in one call.

        This is the main entry point for 'aud explain <Symbol.method>'.

        Args:
            symbol_name: Symbol name (resolution applied)
            limit: Max items per section
            depth: Call graph traversal depth (1-5)

        Returns:
            Dict with definition, callers, callees, or error dict
        """

        resolved_names, error = self._resolve_symbol(symbol_name)
        if error:
            return {"error": error}

        definitions = self.find_symbol(resolved_names[0])
        if isinstance(definitions, dict) and "error" in definitions:
            return definitions

        definition = definitions[0] if definitions else None

        callers = self.get_callers(resolved_names[0], depth=depth)
        if isinstance(callers, dict) and "error" in callers:
            callers = []

        callees = self.get_callees(resolved_names[0])

        query_limit = limit + 1
        return {
            "target": symbol_name,
            "resolved_as": resolved_names,
            "target_type": "symbol",
            "definition": {
                "file": definition.file if definition else None,
                "line": definition.line if definition else None,
                "end_line": definition.end_line if definition else None,
                "type": definition.type if definition else None,
                "signature": definition.signature if definition else None,
            }
            if definition
            else None,
            "callers": [
                {
                    "file": c.caller_file,
                    "line": c.caller_line,
                    "caller_function": c.caller_function,
                    "callee_function": c.callee_function,
                }
                for c in (callers[:query_limit] if isinstance(callers, list) else [])
            ],
            "callees": [
                {
                    "file": c.caller_file,
                    "line": c.caller_line,
                    "callee_function": c.callee_function,
                }
                for c in (callees[:query_limit] if isinstance(callees, list) else [])
            ],
        }

    def close(self):
        """Close database connections.

        Call this when done to release resources.
        """
        if self.repo_db:
            self.repo_db.close()
        if self.graph_db:
            self.graph_db.close()<|MERGE_RESOLUTION|>--- conflicted
+++ resolved
@@ -407,7 +407,6 @@
         cursor = self.repo_db.cursor()
         results = []
 
-<<<<<<< HEAD
         # Query both main and JSX tables (different schemas!)
         # symbols: path, name, type, line, col, end_line, type_annotation, parameters, is_typed
         # symbols_jsx: path, name, type, line, col, jsx_mode, extraction_pass (simpler schema)
@@ -422,19 +421,6 @@
         if type_filter:
             query += " AND type = ?"
             params.append(type_filter)
-=======
-        for table in ["symbols", "symbols_jsx"]:
-            query = f"""
-                SELECT path, name, type, line, end_line, type_annotation, is_typed
-                FROM {table}
-                WHERE name = ?
-            """
-            params = [name]
-
-            if type_filter:
-                query += " AND type = ?"
-                params.append(type_filter)
->>>>>>> 64bd607e
 
         cursor.execute(query, params)
         for row in cursor.fetchall():
@@ -460,7 +446,6 @@
             query_jsx += " AND type = ?"
             params_jsx.append(type_filter)
 
-<<<<<<< HEAD
         cursor.execute(query_jsx, params_jsx)
         for row in cursor.fetchall():
             results.append(SymbolInfo(
@@ -474,23 +459,6 @@
                 framework_type=None
             ))
 
-        # [FIX] Deduplicate results by file and line to be 100% safe
-=======
-            for row in cursor.fetchall():
-                results.append(
-                    SymbolInfo(
-                        name=row["name"],
-                        type=row["type"],
-                        file=row["path"],
-                        line=row["line"],
-                        end_line=row["end_line"] or row["line"],
-                        signature=row["type_annotation"],
-                        is_exported=bool(row["is_typed"]) if row["is_typed"] is not None else False,
-                        framework_type=None,
-                    )
-                )
-
->>>>>>> 64bd607e
         unique_results = {}
         for sym in results:
             key = (sym.file, sym.line, sym.name)
@@ -1242,7 +1210,6 @@
                 "cwe": row["cwe"],
             }
 
-<<<<<<< HEAD
             # Build details dict from typed columns (no JSON parsing)
             details = {}
             tool = row['tool']
@@ -1279,15 +1246,6 @@
 
             if details:
                 finding['details'] = details
-=======
-            if row["details_json"]:
-                import json
-
-                try:
-                    finding["details"] = json.loads(row["details_json"])
-                except (json.JSONDecodeError, TypeError):
-                    pass
->>>>>>> 64bd607e
 
             findings.append(finding)
 
