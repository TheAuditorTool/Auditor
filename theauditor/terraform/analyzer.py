"""Terraform security analyzer.

⚠️ DEPRECATED: Direct use of this module is maintained for backward
compatibility with aud terraform analyze. New code should invoke the
standardized rule at theauditor.rules.terraform.terraform_analyze via the
rule orchestrator. This wrapper now delegates to that rule and preserves the
legacy TerraformFinding format plus database dual-writes.
"""

import json
import sqlite3
from dataclasses import dataclass
from pathlib import Path

from theauditor.rules.base import Severity, StandardRuleContext
from theauditor.rules.terraform.terraform_analyze import find_terraform_issues

from ..utils.logger import setup_logger

logger = setup_logger(__name__)


@dataclass
class TerraformFinding:
    """Terraform-specific security finding."""

    finding_id: str
    file_path: str
    resource_id: str | None
    category: str
    severity: str
    title: str
    description: str
    line: int | None
    remediation: str = ""
    graph_context_json: str | None = None


class TerraformAnalyzer:
    """Backward-compatible analyzer that now delegates to standardized rules."""

    def __init__(self, db_path: str, severity_filter: str = "all"):
        self.db_path = Path(db_path)
        if not self.db_path.exists():
            raise FileNotFoundError(f"Database not found: {db_path}")

        self.severity_filter = severity_filter
        self.severity_order = {
            "critical": 0,
            "high": 1,
            "medium": 2,
            "low": 3,
            "info": 4,
            "all": 999,
        }

    def analyze(self) -> list[TerraformFinding]:
        """Run standardized Terraform rule and return converted findings."""
        context = self._build_rule_context()
        standard_findings = find_terraform_issues(context)
        terraform_findings = self._convert_findings(standard_findings)

        filtered = self._filter_by_severity(terraform_findings)
        self._write_findings(filtered)

        logger.info(f"Terraform analysis complete: {len(filtered)} findings")
        return filtered

    def _build_rule_context(self) -> StandardRuleContext:
        project_root = self.db_path.parent
        if project_root.name == ".pf":
            project_root = project_root.parent

        return StandardRuleContext(
            file_path=self.db_path,
            content="",
            language="terraform",
            project_path=project_root,
            db_path=str(self.db_path),
        )

    def _convert_findings(self, standard_findings) -> list[TerraformFinding]:
        terraform_findings: list[TerraformFinding] = []

        for finding in standard_findings:
            additional = getattr(finding, "additional_info", None) or {}
            resource_id = additional.get("resource_id") or additional.get("variable_name")
            remediation = additional.get("remediation", "") if additional else ""

            terraform_findings.append(
                TerraformFinding(
                    finding_id=self._build_finding_id(finding),
                    file_path=finding.file_path,
                    resource_id=resource_id,
                    category=getattr(finding, "category", "security"),
                    severity=self._normalize_severity(getattr(finding, "severity", "info")),
                    title=finding.message,
                    description=finding.message,
                    line=getattr(finding, "line", 0) or 0,
                    remediation=remediation,
                )
            )

        return terraform_findings

    def _build_finding_id(self, finding) -> str:
        file_part = getattr(finding, "file_path", "unknown")
        line_part = getattr(finding, "line", 0) or 0
        rule_name = getattr(finding, "rule_name", "terraform")
        return f"{rule_name}:{file_part}:{line_part}"

    def _normalize_severity(self, severity_value) -> str:
        if isinstance(severity_value, Severity):
            return severity_value.value
        return str(severity_value).lower()

    def _filter_by_severity(self, findings: list[TerraformFinding]) -> list[TerraformFinding]:
        if self.severity_filter == "all":
            return findings

        min_severity = self.severity_order.get(self.severity_filter, 999)
        return [f for f in findings if self.severity_order.get(f.severity, 999) <= min_severity]

    def _write_findings(self, findings: list[TerraformFinding]):
        """Write findings to both terraform_findings and consolidated tables."""
        if not findings:
            return

        from datetime import UTC, datetime

        conn = sqlite3.connect(self.db_path)
        cursor = conn.cursor()

        cursor.execute("DELETE FROM terraform_findings")
        cursor.execute("DELETE FROM findings_consolidated WHERE tool = 'terraform'")

        timestamp = datetime.now(UTC).isoformat()

        for finding in findings:
            cursor.execute(
                """
                INSERT INTO terraform_findings
                (finding_id, file_path, resource_id, category, severity,
                 title, description, graph_context_json, remediation, line)
                VALUES (?, ?, ?, ?, ?, ?, ?, ?, ?, ?)
                """,
                (
                    finding.finding_id,
                    finding.file_path,
                    finding.resource_id,
                    finding.category,
                    finding.severity,
                    finding.title,
                    finding.description,
                    finding.graph_context_json,
                    finding.remediation,
                    finding.line,
                ),
            )

<<<<<<< HEAD
            # Write to findings_consolidated with typed tf_* columns (no JSON)
=======
            details_json = json.dumps(
                {
                    "finding_id": finding.finding_id,
                    "resource_id": finding.resource_id,
                    "remediation": finding.remediation,
                    "graph_context_json": finding.graph_context_json,
                }
            )

>>>>>>> 64bd607e
            cursor.execute(
                """
                INSERT INTO findings_consolidated
                (file, line, column, rule, tool, message, severity, category,
                 confidence, code_snippet, cwe, timestamp,
                 tf_finding_id, tf_resource_id, tf_remediation, tf_graph_context)
                VALUES (?, ?, ?, ?, ?, ?, ?, ?, ?, ?, ?, ?, ?, ?, ?, ?)
                """,
                (
                    finding.file_path,
                    finding.line or 0,
                    None,
                    finding.finding_id,
                    "terraform",
                    finding.title,
                    finding.severity,
                    finding.category,
                    1.0,
                    finding.resource_id or "",
                    "",
                    timestamp,
                    # Typed columns instead of JSON blob
                    finding.finding_id,
                    finding.resource_id,
                    finding.remediation,
                    finding.graph_context_json,
                ),
            )

        conn.commit()
        conn.close()

        logger.debug(
            f"Wrote {len(findings)} findings to terraform_findings and findings_consolidated"
        )<|MERGE_RESOLUTION|>--- conflicted
+++ resolved
@@ -158,19 +158,7 @@
                 ),
             )
 
-<<<<<<< HEAD
             # Write to findings_consolidated with typed tf_* columns (no JSON)
-=======
-            details_json = json.dumps(
-                {
-                    "finding_id": finding.finding_id,
-                    "resource_id": finding.resource_id,
-                    "remediation": finding.remediation,
-                    "graph_context_json": finding.graph_context_json,
-                }
-            )
-
->>>>>>> 64bd607e
             cursor.execute(
                 """
                 INSERT INTO findings_consolidated
