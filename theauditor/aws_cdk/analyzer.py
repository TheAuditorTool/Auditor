"""AWS CDK security analyzer.

Runs CDK security rules via RulesOrchestrator and stores findings to database.
Follows the same pattern as TerraformAnalyzer for architectural consistency.
"""

import logging
import sqlite3
import uuid
from dataclasses import dataclass
from datetime import datetime
from pathlib import Path

from ..rules.base import Severity, StandardRuleContext
from ..rules.orchestrator import RulesOrchestrator

logger = logging.getLogger(__name__)


@dataclass
class CdkFinding:
    """CDK-specific security finding (backward compatibility format)."""

    finding_id: str
    file_path: str
    construct_id: str | None
    category: str
    severity: str
    title: str
    description: str
    line: int | None
    remediation: str = ""


class AWSCdkAnalyzer:
    """Analyzes AWS CDK code for security misconfigurations."""

    def __init__(self, db_path: str, severity_filter: str = "all"):
        """Initialize CDK analyzer.

        Args:
            db_path: Path to repo_index.db database
            severity_filter: Filter findings by severity (all, critical, high, medium, low)
        """
        self.db_path = Path(db_path)
        if not self.db_path.exists():
            raise FileNotFoundError(f"Database not found: {db_path}")

        self.severity_filter = severity_filter
        self.severity_order = {
            "critical": 0,
            "high": 1,
            "medium": 2,
            "low": 3,
            "info": 4,
            "all": 999,
        }

    def analyze(self) -> list[CdkFinding]:
        """Run all CDK security rules and return findings.

        Returns:
            List of CdkFinding objects
        """

        project_root = self.db_path.parent
        if project_root.name == ".pf":
            project_root = project_root.parent

        orchestrator = RulesOrchestrator(project_root, self.db_path)

        standard_findings = orchestrator.run_database_rules()

        cdk_findings = [f for f in standard_findings if self._is_cdk_rule(f)]

        converted_findings = self._convert_findings(cdk_findings)

        filtered = self._filter_by_severity(converted_findings)

        self._write_findings(filtered)

        logger.info(f"CDK analysis complete: {len(filtered)} findings")
        return filtered

    def _build_rule_context(self) -> StandardRuleContext:
        """Build StandardRuleContext for CDK rules."""
        project_root = self.db_path.parent
        if project_root.name == ".pf":
            project_root = project_root.parent

        return StandardRuleContext(
            file_path=self.db_path,
            content="",
            language="python-cdk",
            project_path=project_root,
            db_path=str(self.db_path),
        )

    def _is_cdk_rule(self, finding: dict) -> bool:
        """Check if finding comes from a CDK rule.

        CDK rules have rule_name starting with 'aws-cdk-'.

        Args:
            finding: Dictionary from orchestrator.run_database_rules()
                     Note: orchestrator converts StandardFinding.rule_name → dict['rule']
        """

        rule_name = finding.get("rule", "")
        return rule_name.startswith("aws-cdk-")

    def _convert_findings(self, standard_findings: list[dict]) -> list[CdkFinding]:
        """Convert finding dictionaries from orchestrator to CdkFinding format.

        Args:
            standard_findings: List of finding dicts from orchestrator.run_database_rules()
                              Note: StandardFinding.to_dict() converts:
                              - rule_name → 'rule'
                              - file_path → 'file'
                              - snippet → 'code_snippet'
                              - cwe_id → 'cwe'
                              - additional_info → 'details_json' (as JSON string)
        """
        cdk_findings: list[CdkFinding] = []

        for finding in standard_findings:
<<<<<<< HEAD
            # CDK findings don't use tool-specific columns (ruff/eslint-based)
            # Additional info comes from additional_info dict if provided by caller
            additional = finding.get('additional_info') or {}
=======
            import json

            details_json = finding.get("details_json")
            if details_json and isinstance(details_json, str):
                try:
                    additional = json.loads(details_json)
                except json.JSONDecodeError:
                    additional = {}
            else:
                additional = finding.get("additional_info") or {}
>>>>>>> 25efa95b

            construct_id = additional.get("construct_id")
            remediation = additional.get("remediation", "")

            cdk_findings.append(
                CdkFinding(
                    finding_id=self._build_finding_id(finding),
                    file_path=finding.get("file", ""),
                    construct_id=construct_id,
                    category=finding.get("category", ""),
                    severity=self._normalize_severity(finding.get("severity", "info")),
                    title=finding.get("message", ""),
                    description=finding.get("message", ""),
                    line=finding.get("line", 0) or 0,
                    remediation=remediation,
                )
            )

        return cdk_findings

    def _build_finding_id(self, finding: dict) -> str:
        """Generate unique finding ID.

        Args:
            finding: Dictionary from orchestrator.run_database_rules()
                     Note: dict keys are 'rule' and 'file', not 'rule_name' and 'file_path'
        """
        parts = [
            "cdk",
            finding.get("rule", ""),
            finding.get("file", ""),
            str(finding.get("line", 0) or 0),
        ]
        hash_input = "::".join(parts)
        return str(uuid.uuid5(uuid.NAMESPACE_DNS, hash_input))

    def _normalize_severity(self, severity) -> str:
        """Normalize severity to lowercase string."""
        if isinstance(severity, Severity):
            return severity.value.lower()
        return str(severity).lower()

    def _filter_by_severity(self, findings: list[CdkFinding]) -> list[CdkFinding]:
        """Filter findings by configured severity level."""
        if self.severity_filter == "all":
            return findings

        threshold = self.severity_order.get(self.severity_filter.lower(), 999)
        return [
            f for f in findings if self.severity_order.get(f.severity.lower(), 999) <= threshold
        ]

    def _write_findings(self, findings: list[CdkFinding]):
        """Write findings to cdk_findings and findings_consolidated tables."""
        if not findings:
            return

        conn = sqlite3.connect(self.db_path)
        cursor = conn.cursor()

        try:
            for finding in findings:
                cursor.execute(
                    """
                    INSERT OR REPLACE INTO cdk_findings (
                        finding_id, file_path, construct_id, category,
                        severity, title, description, remediation, line
                    ) VALUES (?, ?, ?, ?, ?, ?, ?, ?, ?)
<<<<<<< HEAD
                """, (
                    finding.finding_id,
                    finding.file_path,
                    finding.construct_id,
                    finding.category,
                    finding.severity,
                    finding.title,
                    finding.description,
                    finding.remediation,
                    finding.line
                ))

                # Write to findings_consolidated table (for FCE correlation)
                # CDK findings don't use tool-specific columns (they're linter-based)
                cursor.execute("""
                    INSERT INTO findings_consolidated (
                        file, line, column, rule, tool, message,
                        severity, category, confidence, code_snippet, cwe, timestamp
                    ) VALUES (?, ?, ?, ?, ?, ?, ?, ?, ?, ?, ?, ?)
                """, (
                    finding.file_path,
                    finding.line,
                    0,  # column (CDK doesn't have column info)
                    finding.finding_id,  # rule identifier (unique per finding type)
                    'cdk',
                    finding.title,
                    finding.severity,
                    finding.category,
                    'high',  # confidence
                    finding.description[:200] if finding.description else '',  # code_snippet
                    None,  # CWE can be added later
                    datetime.now().isoformat(),  # timestamp
                ))
=======
                """,
                    (
                        finding.finding_id,
                        finding.file_path,
                        finding.construct_id,
                        finding.category,
                        finding.severity,
                        finding.title,
                        finding.description,
                        finding.remediation,
                        finding.line,
                    ),
                )

                cursor.execute(
                    """
                    INSERT INTO findings_consolidated (
                        file, line, column, rule, tool, message,
                        severity, category, confidence, code_snippet, cwe, timestamp, details_json
                    ) VALUES (?, ?, ?, ?, ?, ?, ?, ?, ?, ?, ?, ?, ?)
                """,
                    (
                        finding.file_path,
                        finding.line,
                        0,
                        finding.finding_id,
                        "cdk",
                        finding.title,
                        finding.severity,
                        finding.category,
                        "high",
                        finding.description[:200] if finding.description else "",
                        None,
                        datetime.now().isoformat(),
                        None,
                    ),
                )
>>>>>>> 25efa95b

            conn.commit()
            logger.info(f"Wrote {len(findings)} CDK findings to database")

        except sqlite3.Error as e:
            logger.error(f"Failed to write CDK findings: {e}")
            conn.rollback()
        finally:
            conn.close()<|MERGE_RESOLUTION|>--- conflicted
+++ resolved
@@ -124,22 +124,9 @@
         cdk_findings: list[CdkFinding] = []
 
         for finding in standard_findings:
-<<<<<<< HEAD
             # CDK findings don't use tool-specific columns (ruff/eslint-based)
             # Additional info comes from additional_info dict if provided by caller
             additional = finding.get('additional_info') or {}
-=======
-            import json
-
-            details_json = finding.get("details_json")
-            if details_json and isinstance(details_json, str):
-                try:
-                    additional = json.loads(details_json)
-                except json.JSONDecodeError:
-                    additional = {}
-            else:
-                additional = finding.get("additional_info") or {}
->>>>>>> 25efa95b
 
             construct_id = additional.get("construct_id")
             remediation = additional.get("remediation", "")
@@ -208,18 +195,19 @@
                         finding_id, file_path, construct_id, category,
                         severity, title, description, remediation, line
                     ) VALUES (?, ?, ?, ?, ?, ?, ?, ?, ?)
-<<<<<<< HEAD
-                """, (
-                    finding.finding_id,
-                    finding.file_path,
-                    finding.construct_id,
-                    finding.category,
-                    finding.severity,
-                    finding.title,
-                    finding.description,
-                    finding.remediation,
-                    finding.line
-                ))
+                """,
+                    (
+                        finding.finding_id,
+                        finding.file_path,
+                        finding.construct_id,
+                        finding.category,
+                        finding.severity,
+                        finding.title,
+                        finding.description,
+                        finding.remediation,
+                        finding.line,
+                    ),
+                )
 
                 # Write to findings_consolidated table (for FCE correlation)
                 # CDK findings don't use tool-specific columns (they're linter-based)
@@ -242,45 +230,6 @@
                     None,  # CWE can be added later
                     datetime.now().isoformat(),  # timestamp
                 ))
-=======
-                """,
-                    (
-                        finding.finding_id,
-                        finding.file_path,
-                        finding.construct_id,
-                        finding.category,
-                        finding.severity,
-                        finding.title,
-                        finding.description,
-                        finding.remediation,
-                        finding.line,
-                    ),
-                )
-
-                cursor.execute(
-                    """
-                    INSERT INTO findings_consolidated (
-                        file, line, column, rule, tool, message,
-                        severity, category, confidence, code_snippet, cwe, timestamp, details_json
-                    ) VALUES (?, ?, ?, ?, ?, ?, ?, ?, ?, ?, ?, ?, ?)
-                """,
-                    (
-                        finding.file_path,
-                        finding.line,
-                        0,
-                        finding.finding_id,
-                        "cdk",
-                        finding.title,
-                        finding.severity,
-                        finding.category,
-                        "high",
-                        finding.description[:200] if finding.description else "",
-                        None,
-                        datetime.now().isoformat(),
-                        None,
-                    ),
-                )
->>>>>>> 25efa95b
 
             conn.commit()
             logger.info(f"Wrote {len(findings)} CDK findings to database")
