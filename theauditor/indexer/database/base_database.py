--- conflicted
+++ resolved
@@ -265,7 +265,6 @@
 
         try:
             flush_order = [
-<<<<<<< HEAD
                 # Core tables (no FK dependencies)
                 ('files', 'INSERT OR REPLACE'),  # Deduplication for symlinks
                 ('config_files', 'INSERT OR REPLACE'),  # Multiple passes may reprocess
@@ -443,120 +442,6 @@
                 ('frameworks', 'INSERT OR IGNORE'),  # Avoid duplicates from multiple scans
                 ('framework_safe_sinks', 'INSERT OR IGNORE'),
                 ('framework_taint_patterns', 'INSERT OR IGNORE'),  # Database-driven taint sources/sinks
-=======
-                ("files", "INSERT OR REPLACE"),
-                ("config_files", "INSERT OR REPLACE"),
-                ("plans", "INSERT"),
-                ("plan_specs", "INSERT"),
-                ("plan_tasks", "INSERT"),
-                ("code_snapshots", "INSERT"),
-                ("code_diffs", "INSERT"),
-                ("refactor_candidates", "INSERT"),
-                ("refactor_history", "INSERT"),
-                ("refs", "INSERT"),
-                ("symbols", "INSERT"),
-                ("class_properties", "INSERT"),
-                ("env_var_usage", "INSERT"),
-                ("orm_relationships", "INSERT"),
-                ("sql_objects", "INSERT"),
-                ("sql_queries", "INSERT"),
-                ("orm_queries", "INSERT"),
-                ("prisma_models", "INSERT"),
-                ("api_endpoints", "INSERT"),
-                ("router_mounts", "INSERT"),
-                ("api_endpoint_controls", "INSERT"),
-                ("express_middleware_chains", "INSERT"),
-                ("python_orm_models", "INSERT"),
-                ("python_orm_fields", "INSERT"),
-                ("python_routes", "INSERT"),
-                ("python_validators", "INSERT"),
-                ("python_package_configs", "INSERT"),
-                ("python_decorators", "INSERT"),
-                ("python_django_views", "INSERT"),
-                ("python_django_middleware", "INSERT"),
-                ("python_loops", "INSERT"),
-                ("python_branches", "INSERT"),
-                ("python_functions_advanced", "INSERT"),
-                ("python_io_operations", "INSERT"),
-                ("python_state_mutations", "INSERT"),
-                ("python_class_features", "INSERT"),
-                ("python_protocols", "INSERT"),
-                ("python_descriptors", "INSERT"),
-                ("python_type_definitions", "INSERT"),
-                ("python_literals", "INSERT"),
-                ("python_protocol_methods", "INSERT"),
-                ("python_typeddict_fields", "INSERT"),
-                ("python_security_findings", "INSERT"),
-                ("python_test_cases", "INSERT"),
-                ("python_test_fixtures", "INSERT"),
-                ("python_framework_config", "INSERT"),
-                ("python_validation_schemas", "INSERT"),
-                ("python_fixture_params", "INSERT"),
-                ("python_framework_methods", "INSERT"),
-                ("python_schema_validators", "INSERT"),
-                ("python_operators", "INSERT"),
-                ("python_collections", "INSERT"),
-                ("python_stdlib_usage", "INSERT"),
-                ("python_imports_advanced", "INSERT"),
-                ("python_expressions", "INSERT"),
-                ("python_comprehensions", "INSERT"),
-                ("python_control_statements", "INSERT"),
-                ("sql_query_tables", "INSERT"),
-                ("docker_images", "INSERT"),
-                ("compose_services", "INSERT"),
-                ("nginx_configs", "INSERT"),
-                ("terraform_files", "INSERT"),
-                ("terraform_resources", "INSERT"),
-                ("terraform_variables", "INSERT"),
-                ("terraform_variable_values", "INSERT"),
-                ("terraform_outputs", "INSERT"),
-                ("terraform_findings", "INSERT"),
-                ("cdk_constructs", "INSERT"),
-                ("cdk_construct_properties", "INSERT"),
-                ("cdk_findings", "INSERT"),
-                ("graphql_schemas", "INSERT"),
-                ("graphql_types", "INSERT"),
-                ("graphql_fields", "INSERT"),
-                ("graphql_field_args", "INSERT"),
-                ("graphql_resolver_mappings", "INSERT"),
-                ("graphql_resolver_params", "INSERT"),
-                ("graphql_execution_edges", "INSERT"),
-                ("graphql_findings_cache", "INSERT"),
-                ("github_workflows", "INSERT"),
-                ("github_jobs", "INSERT"),
-                ("github_job_dependencies", "INSERT"),
-                ("github_steps", "INSERT"),
-                ("github_step_outputs", "INSERT"),
-                ("github_step_references", "INSERT"),
-                ("assignments", "INSERT"),
-                ("assignment_sources", "INSERT"),
-                ("function_call_args", "INSERT"),
-                ("function_returns", "INSERT"),
-                ("function_return_sources", "INSERT"),
-                ("react_components", "INSERT"),
-                ("react_component_hooks", "INSERT"),
-                ("react_hooks", "INSERT"),
-                ("react_hook_dependencies", "INSERT"),
-                ("variable_usage", "INSERT"),
-                ("object_literals", "INSERT"),
-                ("function_returns_jsx", "INSERT OR REPLACE"),
-                ("function_return_sources_jsx", "INSERT"),
-                ("symbols_jsx", "INSERT OR REPLACE"),
-                ("assignments_jsx", "INSERT OR REPLACE"),
-                ("assignment_sources_jsx", "INSERT"),
-                ("function_call_args_jsx", "INSERT OR REPLACE"),
-                ("vue_components", "INSERT"),
-                ("vue_hooks", "INSERT"),
-                ("vue_directives", "INSERT"),
-                ("vue_provide_inject", "INSERT"),
-                ("type_annotations", "INSERT OR REPLACE"),
-                ("package_configs", "INSERT OR REPLACE"),
-                ("lock_analysis", "INSERT OR REPLACE"),
-                ("import_styles", "INSERT"),
-                ("import_style_names", "INSERT"),
-                ("frameworks", "INSERT OR IGNORE"),
-                ("framework_safe_sinks", "INSERT OR IGNORE"),
->>>>>>> 25efa95b
             ]
 
             self._flush_jwt_patterns()
@@ -828,7 +713,6 @@
 
         cursor = self.conn.cursor()
 
-<<<<<<< HEAD
         # Normalize findings to standard format with typed columns
         normalized = []
         for f in findings:
@@ -840,24 +724,6 @@
 
             # Handle different finding formats from various tools
             rule_value = f.get('rule')
-=======
-        normalized = []
-        for f in findings:
-            details = f.get("additional_info", f.get("details_json", {}))
-
-            if isinstance(details, dict):
-                details_str = json.dumps(details)
-            elif isinstance(details, str):
-                try:
-                    json.loads(details)
-                    details_str = details
-                except (json.JSONDecodeError, TypeError):
-                    details_str = "{}"
-            else:
-                details_str = "{}"
-
-            rule_value = f.get("rule")
->>>>>>> 25efa95b
             if not rule_value:
                 rule_value = f.get("pattern", f.get("pattern_name", f.get("code", "unknown-rule")))
             if isinstance(rule_value, str):
@@ -867,8 +733,7 @@
 
             file_path = f.get("file", "")
             if not isinstance(file_path, str):
-<<<<<<< HEAD
-                file_path = str(file_path or '')
+                file_path = str(file_path or "")
 
             # Initialize all 23 tool-specific columns to None
             # CFG columns (9)
@@ -982,35 +847,11 @@
                 tf_graph_context,
             ))
 
-        # Batch insert using configured batch size for performance
-=======
-                file_path = str(file_path or "")
-
-            normalized.append(
-                (
-                    file_path,
-                    int(f.get("line", 0)),
-                    f.get("column"),
-                    rule_value,
-                    f.get("tool", tool_name),
-                    f.get("message", ""),
-                    f.get("severity", "medium"),
-                    f.get("category"),
-                    f.get("confidence"),
-                    f.get("code_snippet"),
-                    f.get("cwe"),
-                    f.get("timestamp", datetime.now(UTC).isoformat()),
-                    details_str,
-                )
-            )
-
->>>>>>> 25efa95b
         for i in range(0, len(normalized), self.batch_size):
             batch = normalized[i : i + self.batch_size]
             cursor.executemany(
                 """INSERT INTO findings_consolidated
                    (file, line, column, rule, tool, message, severity, category,
-<<<<<<< HEAD
                     confidence, code_snippet, cwe, timestamp,
                     cfg_function, cfg_complexity, cfg_block_count, cfg_edge_count,
                     cfg_has_loops, cfg_has_recursion, cfg_start_line, cfg_end_line, cfg_threshold,
@@ -1024,11 +865,6 @@
                            ?, ?, ?,
                            ?, ?, ?, ?)""",
                 batch
-=======
-                    confidence, code_snippet, cwe, timestamp, details_json)
-                   VALUES (?, ?, ?, ?, ?, ?, ?, ?, ?, ?, ?, ?, ?)""",
-                batch,
->>>>>>> 25efa95b
             )
 
         self.conn.commit()
