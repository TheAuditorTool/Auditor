--- conflicted
+++ resolved
@@ -150,15 +150,10 @@
             )
             code.append("")
 
-<<<<<<< HEAD
             # Generate get_by_{column} for indexed columns
             for idx_def in schema.indexes:
                 idx_name, idx_cols = idx_def[0], idx_def[1]  # Handle 2 or 3 element tuples
                 if len(idx_cols) == 1:  # Single column index
-=======
-            for _idx_name, idx_cols in schema.indexes:
-                if len(idx_cols) == 1:
->>>>>>> 25efa95b
                     col_name = idx_cols[0]
 
                     col_def = next((c for c in schema.columns if c.name == col_name), None)
@@ -222,16 +217,9 @@
         code.append("                data = []")
         code.append("            setattr(self, table_name, data)")
         code.append("")
-<<<<<<< HEAD
         code.append("            # Auto-build indexes for indexed columns (always create, even if empty)")
         code.append("            for idx_def in schema.indexes:")
         code.append("                idx_name, idx_cols = idx_def[0], idx_def[1]  # Handle 2 or 3 element tuples")
-=======
-        code.append(
-            "            # Auto-build indexes for indexed columns (always create, even if empty)"
-        )
-        code.append("            for _idx_name, idx_cols in schema.indexes:")
->>>>>>> 25efa95b
         code.append("                if len(idx_cols) == 1:  # Single column index")
         code.append("                    col_name = idx_cols[0]")
         code.append(
