--- conflicted
+++ resolved
@@ -119,23 +119,6 @@
             logger.info(f"Queuing golangci-lint for {len(go_files)} Go files")
             linters.append(("golangci-lint", GolangciLinter(self.toolbox, self.root), go_files))
 
-<<<<<<< HEAD
-        if findings:
-            # Filter out findings for files not in the database (e.g., venv, node_modules, typeshed stubs)
-            # These cause FK violations since they weren't indexed
-            excluded_prefixes = (".auditor_venv", ".venv", "node_modules", "__pycache__")
-            original_count = len(findings)
-            findings = [
-                f for f in findings
-                if not f.get("file", "").startswith(excluded_prefixes)
-            ]
-            if len(findings) < original_count:
-                logger.info(f"Filtered {original_count - len(findings)} findings from excluded paths")
-
-            if findings:
-                logger.info(f"Writing {len(findings)} findings to database")
-                self.db.write_findings_batch(findings, "lint")
-=======
         if sh_files:
             logger.info(f"Queuing shellcheck for {len(sh_files)} Bash files")
             linters.append(("shellcheck", ShellcheckLinter(self.toolbox, self.root), sh_files))
@@ -143,7 +126,6 @@
         if not linters:
             logger.info("No files to lint")
             return []
->>>>>>> 4e06c153
 
         # Run all linters in parallel
         logger.info(f"Running {len(linters)} linters in parallel...")
