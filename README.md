<<<<<<< HEAD
# TheAuditor v1.3-RC1
=======
# TheAuditor v1.4.2-RC1
>>>>>>> 3b32444b

### The Ground-Truth Engine for AI-Driven Development 🧭

AI assistants write code, but they don’t *understand* it. They can create a convincing illusion of progress while missing what matters. **TheAuditor gives them eyes.** 👀

**Offline-first. Polyglot. Tool-agnostic.** TheAuditor builds an incorruptible, queryable source of truth about your codebase so humans and AIs can build, refactor, and secure software with **verifiable facts**—not statistical guesses.

**Universal Integration**: No SDK, no integration, no setup - it just works with Claude, Cursor, Windsurf, Copilot, or any future AI tool that can run terminal/shell commands and read files.

<<<<<<< HEAD
=======
## 🆕 v1.4.2-RC1: Code Context On-Demand

Our SAST + code-quality pipeline now ships with a dedicated **code context layer** so AIs stop burning tokens hunting for relationships across files.

- `aud blueprint` — Architectural drill-downs (`--structure`, `--graph`, `--security`, `--taint`) surface scope, bottlenecks, and attack surface with file:line precision.
- `aud query` — Indexed lookups for symbols, call chains, API handlers, dependency graphs, and component trees that respond in milliseconds with JSON/Text/Tree output.
- `aud context` — YAML-driven semantic mapping that tags obsolete/current code, tracks refactor states, and projects business logic directly onto TheAuditor's databases.

Together they cut typical refactor loops from 15k tokens to ~1.5k per iteration while keeping every result tied back to the same verifiable SQLite ground truth that powers our SAST findings.

>>>>>>> 3b32444b
---

## 🚀 The Revolution: The Autonomous AI Workflow

TheAuditor isn’t just “another tool you run.” It’s a platform you hand to your AI assistant for a **recursive, self-correcting development loop** where the AI fixes its own mistakes until the code is verifiably secure and correct.

**Example loop:**

```
Human: "Add authentication to my app."

AI Assistant: Writes the initial code.
AI Assistant: Runs `aud full`.
AI Assistant: Reads structured reports in `.pf/readthis/` and queries the SQLite DB for deep context.
AI Assistant: "I found 3 security issues and 2 style violations. Fixing now."
AI Assistant: Fixes its own code.
AI Assistant: Runs `aud full` again.
AI Assistant: "All checks passed. Authentication is complete and secure."
```

### Market Reality Check

Every developer using AI assistants has this problem:
- AI writes insecure code
- AI introduces bugs
- AI doesn't see the full picture
- AI can't verify its work

TheAuditor solves ALL of this. It's not a "nice to have" - it's the missing piece that makes AI development actually trustworthy.
This isn’t hypothetical. **It works today.** It’s 100% offline, language-agnostic, and can be driven by any AI that can run a terminal command. `aud --help` is written for AI consumption so agents can **learn and operate autonomously**.

---
<<<<<<< HEAD

## 🎼 `aud full`: A Symphony of Analysis

A multi-stage pipeline that orchestrates best-in-class tools plus proprietary engines to build a complete, **queryable** model of your repo.

* **Polyglot:** Python, JavaScript/TypeScript, and Rust ecosystems.
* **100% Offline:** Your code never leaves your machine. 🔒
* **Performance-Obsessed:** Medium projects finish in minutes thanks to in-memory architecture and O(1) lookups. CI/CD-ready.

| Stage                              | What it Does                                                                                                                                                    |
| ---------------------------------- | --------------------------------------------------------------------------------------------------------------------------------------------------------------- |
| **1. Index & Model**               | Indexes the entire codebase into a local **SQLite** DB. Detects frameworks (React, Vue, Express, Django, Flask, FastAPI). Fetches & summarizes dependency docs. |
| **2. Dependency Security**         | Scans for OSV vulnerabilities (CVEs/CWEs) using **npm audit**, **pip-audit**, and **Google’s osv-scanner**—cross-referenced for accuracy.                       |
| **3. Industry-Standard Linting**   | Correlates **ESLint**, **Ruff**, **MyPy**, **Clippy** with project-aware configs.                                                                               |
| **4. Multi-Hop Taint Analysis**    | True inter-procedural (cross-file) taint analysis with CFG validation to surface complex vulns (SQLi, XSS) with near-zero false positives.                      |
| **5. Graph & Architecture Engine** | Builds Dependency & Call Graphs to spot cycles, hotspots, and the “blast radius” of code changes.                                                               |
| **6. Factual Correlation Engine**  | The “brain” that correlates all findings to expose deep systemic issues (e.g., a critical vuln in a high-churn, untested file).                                 |
| **7. AI-Centric Output**           | Raw outputs preserved in `.pf/raw/` for humans; concise, chunked reports for AI in `.pf/readthis/`.                                                             |

---

## ✨ The Intelligence Layer (v1.3)

**v1.3** adds an **Insights Engine** that turns ground truth into action.

* 🧠 **Semantic Context Engine**
  Teach TheAuditor your business logic via simple YAML. Define refactors, API deprecations, and architecture patterns. It flags obsolete code and tracks migration progress.

* 🔮 **Predictive ML Insights** *(optional)*
=======

## 🎼 `aud full`: A Symphony of Analysis

A multi-stage pipeline that orchestrates best-in-class tools plus proprietary engines to build a complete, **queryable** model of your repo.

* **Polyglot:** Python, JavaScript/TypeScript, Rust ecosystems, and Terraform/HCL Infrastructure as Code.
* **100% Offline:** Your code never leaves your machine. 🔒
* **Performance-Obsessed:** Medium projects finish in minutes thanks to in-memory architecture and O(1) lookups. CI/CD-ready.

| Stage                              | What it Does                                                                                                                                                    |
| ---------------------------------- | --------------------------------------------------------------------------------------------------------------------------------------------------------------- |
| **1. Index & Model**               | Indexes the entire codebase into a local **SQLite** DB. Detects frameworks (React, Vue, Express, Django, Flask, FastAPI). Fetches & summarizes dependency docs. Extracts Terraform IaC resources. |
| **2. Dependency Security**         | Scans for OSV vulnerabilities (CVEs/CWEs) using **npm audit**, **pip-audit**, and **Google's osv-scanner**—cross-referenced for accuracy.                       |
| **3. Industry-Standard Linting**   | Correlates **ESLint**, **Ruff**, **MyPy**, **Clippy** with project-aware configs.                                                                               |
| **4. Multi-Hop Taint Analysis**    | True inter-procedural (cross-file) taint analysis with CFG validation to surface complex vulns (SQLi, XSS) with near-zero false positives.                      |
| **5. Graph & Architecture Engine** | Builds Dependency & Call Graphs to spot cycles, hotspots, and the "blast radius" of code changes. Terraform provisioning flow graphs for infrastructure analysis. |
| **6. Factual Correlation Engine**  | The "brain" that correlates all findings to expose deep systemic issues (e.g., a critical vuln in a high-churn, untested file).                                 |
| **7. AI-Centric Output**           | Raw outputs preserved in `.pf/raw/` for humans; concise, chunked reports for AI in `.pf/readthis/`.                                                             |

---

## ✨ Code Context Intelligence (v1.4.2-RC1)

v1.4.2-RC1 layers **live code context** on top of our existing SAST + code-quality platform so agents can query architecture instead of brute-forcing file reads.

1. **`aud blueprint`** – Four drill-downs (Structure, Graph, Security, Taint) summarize repo scope, gateway files, auth coverage, and risky flows with file:line references.
2. **`aud query`** – Millisecond SQL-backed lookups for call chains, module dependencies, API handlers, and component trees, emitted in text, JSON, or tree form.
3. **`aud context`** – YAML-driven semantic overlays that classify obsolete/current code, track refactor migrations, and tag findings with business language.

All three commands run entirely offline against `.pf/repo_index.db` and `.pf/graphs.db`, keeping TheAuditor’s “truth courier” guarantees intact while closing the code-context gap for AI copilots.

### Optional Insights (Still Available)

* 🧠 **Semantic Context Engine**  
  Teach TheAuditor your business logic via simple YAML. Define refactors, API deprecations, and architecture patterns. It flags obsolete code and tracks migration progress.

* 🔮 **Predictive ML Insights** *(optional)*  
>>>>>>> 3b32444b
  Learns from Git churn, past findings, and complexity to predict **likely root causes** and **next files to edit**, helping teams prioritize.

---

## ⚡ Quick Start

**Important Directory Structure:**
- `~/tools/TheAuditor/` - Where TheAuditor tool lives
- `~/my-project/` - Your project being analyzed
- `~/my-project/.auditor_venv/` - Sandbox created BY TheAuditor
- `~/my-project/.pf/` - Analysis results

### 1) Install TheAuditor (one-time)

```bash
# Clone TheAuditor to your preferred tools directory
cd ~/tools
git clone https://github.com/TheAuditorTool/Auditor.git
cd TheAuditor

# Install using your system Python (no venv here)
pip install -e .

# Verify installation
aud --version
```

### 2) Analyze your project

```bash
# Go to YOUR project
cd ~/my-project-to-audit

# 1) Set up a sandboxed toolchain (npm, pip-audit, etc.)
aud setup-ai --target .

# 2) Index the codebase into a local SQLite DB
aud index

# 3) Run the full pipeline
aud full
```

### 3) Use the ground truth
<<<<<<< HEAD

* **For AI:** Instruct your assistant to read `.pf/readthis/` and query `.pf/repo_index.db`.
* **For humans:** Review raw outputs in `.pf/raw/` (incl. Graphviz `.dot` files).
* **For advanced queries:** Connect to `.pf/repo_index.db` directly—**the entire model is yours**.

=======

* **For AI:** Instruct your assistant to read `.pf/readthis/` and query `.pf/repo_index.db`.
* **For humans:** Review raw outputs in `.pf/raw/` (incl. Graphviz `.dot` files).
* **For advanced queries:** Connect to `.pf/repo_index.db` directly—**the entire model is yours**.

>>>>>>> 3b32444b
---

## 🧩 Feature Deep Dive

### Semantic Context & Refactor Engine

Track major refactors by declaring what’s **obsolete** vs **current** in a tiny YAML.

**`refactoring.yaml`**

```yaml
context_name: "product_pricing_refactor"
patterns:
  obsolete:
    - id: "old_product_price"
      pattern: "product\\.(unit_price|retail_price)"
      reason: "Pricing fields moved to ProductVariant model"
      replacement: "product_variant.retail_price"
  current:
    - id: "new_variant_price"
      pattern: "product_variant\\.retail_price"
      reason: "Correct pricing structure"
```

Run it:

```bash
# Auto-detect refactoring from recent DB migrations
aud refactor --auto-detect --output report.json
```

### Graph Analysis & Visualization
<<<<<<< HEAD

Understand your architecture with rich, data-encoded diagrams.

```bash
# Visualize the top 5 hotspots and their connections
aud graph viz --view hotspots --top-hotspots 5

# Show the impact of changing a file
aud graph viz --view impact --impact-target "src/api/auth.js"
```

---

## How It Works With ANY AI Assistant

<img src="https://github.com/user-attachments/assets/6abdf102-621c-4ebf-8ad6-c2912364bed5" width="600" alt="TheAuditor working in Claude Code" />

---

## 🛡️ Troubleshooting & Antivirus

TheAuditor documents vulnerabilities, which can occasionally trip antivirus heuristics—**that’s expected** and means both your AV and TheAuditor are doing their jobs. We don’t recommend adding exclusions. For deeper context, see the original `README.md`.

**Common fixes:**

```bash
# Refresh tool install
cd ~/tools/TheAuditor && git pull && pip install -e .

# Rebuild project sandbox
cd ~/my-project && rm -rf .auditor_venv && aud setup-ai --target .

# Run a clean analysis
aud full --wipecache
```

---

## 🤝 Contributing

This project started from a newcomer in ~3 months. Imagine what we can build together. See **CONTRIBUTING.md**.
We’re especially looking for help with **GraphQL**, **Java/Spring**, **Go**, and **Ruby on Rails** support.
=======

Understand your architecture with rich, data-encoded diagrams.

```bash
# Visualize the top 5 hotspots and their connections
aud graph viz --view hotspots --top-hotspots 5

# Show the impact of changing a file
aud graph viz --view impact --impact-target "src/api/auth.js"

# Build data flow graph (tracks variable assignments and returns)
aud graph build-dfg
```

Data flow graphs track how variables flow through assignments and function returns, stored in `.pf/graphs.db` and `.pf/raw/data_flow_graph.json`. Used by taint analysis for more accurate inter-procedural tracking.

### Architectural Intelligence & Code Queries

**NEW in v1.4.2-RC1**: Blueprint, Query, and Context commands convert our indexed SAST output into an always-on code context fabric.

AI assistants previously wasted 5-10k tokens per refactor just to re-learn architecture. TheAuditor now exposes the same SQLite truth our analyzers use so they can ask the repo—not grep through it.

#### Blueprint: Architectural Overview

Get a top-level view of your codebase structure, dependencies, security surface, and data flows - all in one command.

```bash
# Top-level overview (tree structure with key metrics)
aud blueprint

# Drill down into specific areas:
aud blueprint --structure   # Scope, monorepo detection, token estimates
aud blueprint --graph       # Gateway files, circular deps, bottlenecks
aud blueprint --security    # Unprotected endpoints, auth patterns, SQL risk
aud blueprint --taint       # Vulnerable data flows, sanitization coverage

# Export everything for AI consumption
aud blueprint --all --format json
```

**Each drill-down shows**: Exact file:line locations, impact analysis, actionable data. No recommendations - just facts about what exists and where.

#### Query: Code Relationship Lookups

Direct SQL queries over indexed code relationships for precise, token-efficient analysis.

```bash
# Who calls this function? (transitive, 3 levels deep)
aud query --symbol authenticateUser --show-callers --depth 3

# What does this function call?
aud query --symbol handleRequest --show-callees

# What files import this module?
aud query --file src/auth.ts --show-dependents

# Find API endpoint handler
aud query --api "/users/:id"

# Check API security coverage
aud query --show-api-coverage
```

#### Context: Semantic Refactor Tracking

`aud context` projects YAML-defined business rules onto the same database so AIs can reason with your domain language instead of raw file paths.

```bash
# Apply semantic overlays and emit a refactor plan
aud context --file refactors/auth_migration.yaml --verbose

# Run context-aware queries (pairs with blueprint/query output)
aud context query --symbol authenticateUser --show-callers --depth 2 --format json
```

Use it to mark patterns as obsolete/current, measure migration progress, and label findings with terms your stakeholders recognize. Because it runs against `.pf/repo_index.db`, every tag still maps to concrete file:line evidence.

**Performance**: <10ms indexed lookups, zero file reads. Query entire call chains across 100k LOC projects instantly.
**Formats**: Human-readable text, AI-consumable JSON.

See [HOWTOUSE.md](HOWTOUSE.md#architectural-intelligence--code-queries) for blueprint, query, and context walkthroughs.

---

## How It Works With ANY AI Assistant

<img src="https://github.com/user-attachments/assets/6abdf102-621c-4ebf-8ad6-c2912364bed5" width="600" alt="TheAuditor working in Claude Code" />

---

## 🛡️ Troubleshooting & Antivirus

TheAuditor documents vulnerabilities, which can occasionally trip antivirus heuristics—**that’s expected** and means both your AV and TheAuditor are doing their jobs. We don’t recommend adding exclusions. For deeper context, see the original `README.md`.

**Common fixes:**

```bash
# Refresh tool install
cd ~/tools/TheAuditor && git pull && pip install -e .

# Rebuild project sandbox
cd ~/my-project && rm -rf .auditor_venv && aud setup-ai --target .
>>>>>>> 3b32444b

# Run a clean analysis
aud full --wipecache
```

<<<<<<< HEAD
## 📜 License

=======
---

## 🤝 Contributing

This project started from a newcomer in ~3 months. Imagine what we can build together. See **CONTRIBUTING.md**.
We’re especially looking for help with **GraphQL**, **Java/Spring**, **Go**, and **Ruby on Rails** support.

---

## 📜 License

>>>>>>> 3b32444b
**AGPL-3.0.**
For commercial use, SaaS deployment, or proprietary integration, please reach out for commercial licensing options.

---

## 🧠 Philosophy: A Truth Courier

After ~500 hours of AI-assisted development, one gap stood out: there’s no shared **ground truth**. TheAuditor is built on a simple principle—**be a courier of truth**. It collects and orchestrates **verifiable data** and presents it **without semantic interpretation**. The core engine reports facts; the optional Insights Engine interprets them. That separation keeps your foundation uncorrupted, for humans and AIs alike.<|MERGE_RESOLUTION|>--- conflicted
+++ resolved
@@ -1,8 +1,4 @@
-<<<<<<< HEAD
-# TheAuditor v1.3-RC1
-=======
 # TheAuditor v1.4.2-RC1
->>>>>>> 3b32444b
 
 ### The Ground-Truth Engine for AI-Driven Development 🧭
 
@@ -12,8 +8,6 @@
 
 **Universal Integration**: No SDK, no integration, no setup - it just works with Claude, Cursor, Windsurf, Copilot, or any future AI tool that can run terminal/shell commands and read files.
 
-<<<<<<< HEAD
-=======
 ## 🆕 v1.4.2-RC1: Code Context On-Demand
 
 Our SAST + code-quality pipeline now ships with a dedicated **code context layer** so AIs stop burning tokens hunting for relationships across files.
@@ -24,7 +18,6 @@
 
 Together they cut typical refactor loops from 15k tokens to ~1.5k per iteration while keeping every result tied back to the same verifiable SQLite ground truth that powers our SAST findings.
 
->>>>>>> 3b32444b
 ---
 
 ## 🚀 The Revolution: The Autonomous AI Workflow
@@ -57,37 +50,6 @@
 This isn’t hypothetical. **It works today.** It’s 100% offline, language-agnostic, and can be driven by any AI that can run a terminal command. `aud --help` is written for AI consumption so agents can **learn and operate autonomously**.
 
 ---
-<<<<<<< HEAD
-
-## 🎼 `aud full`: A Symphony of Analysis
-
-A multi-stage pipeline that orchestrates best-in-class tools plus proprietary engines to build a complete, **queryable** model of your repo.
-
-* **Polyglot:** Python, JavaScript/TypeScript, and Rust ecosystems.
-* **100% Offline:** Your code never leaves your machine. 🔒
-* **Performance-Obsessed:** Medium projects finish in minutes thanks to in-memory architecture and O(1) lookups. CI/CD-ready.
-
-| Stage                              | What it Does                                                                                                                                                    |
-| ---------------------------------- | --------------------------------------------------------------------------------------------------------------------------------------------------------------- |
-| **1. Index & Model**               | Indexes the entire codebase into a local **SQLite** DB. Detects frameworks (React, Vue, Express, Django, Flask, FastAPI). Fetches & summarizes dependency docs. |
-| **2. Dependency Security**         | Scans for OSV vulnerabilities (CVEs/CWEs) using **npm audit**, **pip-audit**, and **Google’s osv-scanner**—cross-referenced for accuracy.                       |
-| **3. Industry-Standard Linting**   | Correlates **ESLint**, **Ruff**, **MyPy**, **Clippy** with project-aware configs.                                                                               |
-| **4. Multi-Hop Taint Analysis**    | True inter-procedural (cross-file) taint analysis with CFG validation to surface complex vulns (SQLi, XSS) with near-zero false positives.                      |
-| **5. Graph & Architecture Engine** | Builds Dependency & Call Graphs to spot cycles, hotspots, and the “blast radius” of code changes.                                                               |
-| **6. Factual Correlation Engine**  | The “brain” that correlates all findings to expose deep systemic issues (e.g., a critical vuln in a high-churn, untested file).                                 |
-| **7. AI-Centric Output**           | Raw outputs preserved in `.pf/raw/` for humans; concise, chunked reports for AI in `.pf/readthis/`.                                                             |
-
----
-
-## ✨ The Intelligence Layer (v1.3)
-
-**v1.3** adds an **Insights Engine** that turns ground truth into action.
-
-* 🧠 **Semantic Context Engine**
-  Teach TheAuditor your business logic via simple YAML. Define refactors, API deprecations, and architecture patterns. It flags obsolete code and tracks migration progress.
-
-* 🔮 **Predictive ML Insights** *(optional)*
-=======
 
 ## 🎼 `aud full`: A Symphony of Analysis
 
@@ -125,7 +87,6 @@
   Teach TheAuditor your business logic via simple YAML. Define refactors, API deprecations, and architecture patterns. It flags obsolete code and tracks migration progress.
 
 * 🔮 **Predictive ML Insights** *(optional)*  
->>>>>>> 3b32444b
   Learns from Git churn, past findings, and complexity to predict **likely root causes** and **next files to edit**, helping teams prioritize.
 
 ---
@@ -170,19 +131,11 @@
 ```
 
 ### 3) Use the ground truth
-<<<<<<< HEAD
 
 * **For AI:** Instruct your assistant to read `.pf/readthis/` and query `.pf/repo_index.db`.
 * **For humans:** Review raw outputs in `.pf/raw/` (incl. Graphviz `.dot` files).
 * **For advanced queries:** Connect to `.pf/repo_index.db` directly—**the entire model is yours**.
 
-=======
-
-* **For AI:** Instruct your assistant to read `.pf/readthis/` and query `.pf/repo_index.db`.
-* **For humans:** Review raw outputs in `.pf/raw/` (incl. Graphviz `.dot` files).
-* **For advanced queries:** Connect to `.pf/repo_index.db` directly—**the entire model is yours**.
-
->>>>>>> 3b32444b
 ---
 
 ## 🧩 Feature Deep Dive
@@ -215,50 +168,6 @@
 ```
 
 ### Graph Analysis & Visualization
-<<<<<<< HEAD
-
-Understand your architecture with rich, data-encoded diagrams.
-
-```bash
-# Visualize the top 5 hotspots and their connections
-aud graph viz --view hotspots --top-hotspots 5
-
-# Show the impact of changing a file
-aud graph viz --view impact --impact-target "src/api/auth.js"
-```
-
----
-
-## How It Works With ANY AI Assistant
-
-<img src="https://github.com/user-attachments/assets/6abdf102-621c-4ebf-8ad6-c2912364bed5" width="600" alt="TheAuditor working in Claude Code" />
-
----
-
-## 🛡️ Troubleshooting & Antivirus
-
-TheAuditor documents vulnerabilities, which can occasionally trip antivirus heuristics—**that’s expected** and means both your AV and TheAuditor are doing their jobs. We don’t recommend adding exclusions. For deeper context, see the original `README.md`.
-
-**Common fixes:**
-
-```bash
-# Refresh tool install
-cd ~/tools/TheAuditor && git pull && pip install -e .
-
-# Rebuild project sandbox
-cd ~/my-project && rm -rf .auditor_venv && aud setup-ai --target .
-
-# Run a clean analysis
-aud full --wipecache
-```
-
----
-
-## 🤝 Contributing
-
-This project started from a newcomer in ~3 months. Imagine what we can build together. See **CONTRIBUTING.md**.
-We’re especially looking for help with **GraphQL**, **Java/Spring**, **Go**, and **Ruby on Rails** support.
-=======
 
 Understand your architecture with rich, data-encoded diagrams.
 
@@ -361,16 +270,11 @@
 
 # Rebuild project sandbox
 cd ~/my-project && rm -rf .auditor_venv && aud setup-ai --target .
->>>>>>> 3b32444b
 
 # Run a clean analysis
 aud full --wipecache
 ```
 
-<<<<<<< HEAD
-## 📜 License
-
-=======
 ---
 
 ## 🤝 Contributing
@@ -382,7 +286,6 @@
 
 ## 📜 License
 
->>>>>>> 3b32444b
 **AGPL-3.0.**
 For commercial use, SaaS deployment, or proprietary integration, please reach out for commercial licensing options.
 
